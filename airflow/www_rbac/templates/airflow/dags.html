{#
  Licensed to the Apache Software Foundation (ASF) under one or more
  contributor license agreements.  See the NOTICE file distributed with
  this work for additional information regarding copyright ownership.
  The ASF licenses this file to You under the Apache License, Version 2.0
  (the "License"); you may not use this file except in compliance with
  the License.  You may obtain a copy of the License at

    http://www.apache.org/licenses/LICENSE-2.0

  Unless required by applicable law or agreed to in writing, software
  distributed under the License is distributed on an "AS IS" BASIS,
  WITHOUT WARRANTIES OR CONDITIONS OF ANY KIND, either express or implied.
  See the License for the specific language governing permissions and
  limitations under the License.

#}

{% extends base_template %}

{% block title %}Airflow - DAGs{% endblock %}

{% block head_css %}
  {{ super() }}
  <link href="{{ url_for_asset('dataTables.bootstrap.min.css') }}" rel="stylesheet" type="text/css">
  <link href="{{ url_for_asset('bootstrap-toggle.min.css') }}" rel="stylesheet" type="text/css">
{% endblock %}

{% block content %}
  <h2>DAGs</h2>

  <div id="main_content">
    <div class="row">
      <div class="col-sm-4">
        <div class="btn-group">
          <a href="{{ url_for('Airflow.index', status='all', search=request.args.get('search', None), tags=request.args.get('tags', None)) }}" class="btn {{'btn-primary' if status_filter == 'all' else 'btn-default'}}" title="Show active and paused DAGS">All <span class="badge">{{ "{:,}".format(status_count_all) }}</span></a>
          <a href="{{ url_for('Airflow.index', status='active', search=request.args.get('search', None), tags=request.args.get('tags', None)) }}" class="btn {{'btn-primary' if status_filter == 'active' else 'btn-default'}}" title="Show only active DAGS">Active <span class="badge">{{ "{:,}".format(status_count_active) }}</span></a>
          <a href="{{ url_for('Airflow.index', status='paused', search=request.args.get('search', None), tags=request.args.get('tags', None)) }}" class="btn {{'btn-primary' if status_filter == 'paused' else 'btn-default'}}" title="Show only paused DAGS">Paused <span class="badge">{{ "{:,}".format(status_count_paused) }}</span></a>
        </div>
      </div>
      <div class="col-sm-4">
        <form id="filter_form" class="form-inline" style="width: 100%; text-align: left;">
          <div id="dags_filter" class="form-group" style="width: 100%;">
            <select multiple name="tags" id="tags_filter" class="select2-drop-mask" style="width: 60%;">
              {% for tag in tags %}
                <option value="{{ tag.name }}" {% if tag.selected %}selected{% endif %}>{{ tag.name }}</option>
              {% endfor %}
            </select>
            <input type="submit" value="Filter tags" class="btn btn-default">
            <input type="submit" value="Reset" class="btn btn-default" name="reset_tags">
          </div>
        </form>
      </div>
      <div class="col-sm-4">
        <form id="search_form" class="form-inline" style="width: 100%; text-align: right; float: right;">
          <div id="dags_filter" class="form-group" style="width: 100%;">
            <label for="dag_query" style="width:20%; text-align: right;">Search:</label>
            <input id="dag_query" type="text" class="typeahead form-control" data-provide="typeahead" style="width:50%;" value="{{search_query}}" autocomplete="off">
          </div>
        </form>
      </div>
    </div>
    <table id="dags" class="table table-striped table-bordered table-hover">
      <thead>
        <tr>
          <th></th>
          <th width="12">
            <span id="pause_header" class="glyphicon glyphicon-info-sign" title="Use this toggle to pause a DAG. The scheduler won't schedule new tasks instances for a paused DAG. Tasks already running at pause time won't be affected."></span>
          </th>
          <th>DAG</th>
          <th>Schedule</th>
          <th>Owner</th>
          <th style="padding-left: 5px;">Recent Tasks
            <span id="statuses_info" class="glyphicon glyphicon-info-sign" aria-hidden="true" title="Status of tasks from all active DAG runs or, if not currently active, from most recent run."></span>
            <img class="loading-task-stats" width="15" src="{{ url_for("static", filename="loading.gif") }}">
          </th>
          <th style="padding-left: 5px;">Last Run <span id="statuses_info" class="glyphicon glyphicon-info-sign" aria-hidden="true" title="Execution Date/Time of Highest Dag Run."></span>
          </th>
          <th style="padding-left: 5px;">DAG Runs
            <span id="statuses_info" class="glyphicon glyphicon-info-sign" aria-hidden="true" title="Status of all previous DAG runs."></span>
            <img class="loading-dag-stats"  width="15" src="{{ url_for("static", filename="loading.gif") }}">
          </th>
          <th class="text-center">Links</th>
        </tr>
      </thead>
      <tbody>
        {% for dag in dags %}

          <tr>
            <!-- Column 1: Edit dag -->
            <td class="text-center" style="width:10px;">
              <a href="{{ url_for('DagModelView.show', pk=dag.dag_id) }}" title="Info">
                <span class="glyphicon glyphicon-edit" aria-hidden="true"></span>
              </a>
            </td>

            <!-- Column 2: Turn dag on/off -->
            <td>
              <input id="toggle-{{ dag.dag_id }}" dag_id="{{ dag.dag_id }}" type="checkbox" {{ "checked" if not dag.is_paused else "" }} data-toggle="toggle" data-size="mini" method="post">
            </td>

            <!-- Column 3: Name -->
                <td>
                  <span>
                    <a href="{{ url_for('Airflow.'+ dag.get_default_view(), dag_id=dag.dag_id) }}"
                       title="{{ dag.description[0:80] + '...' if dag.description and dag.description|length > 80 else dag.description|default('', true) }}">
                        {{ dag.dag_id }}
                    </a>
                  </span>

              <div style="float: right; max-width: 70%; text-align: right; line-height: 160%;">
                {% for tag in dag.tags | sort(attribute='name') %}
                  <a class="label label-success"
                     href="?tags={{ tag.name }}"
                     style="margin: 3px;">
                     {{ tag.name }}
                  </a>
                {% endfor %}
              </div>
            </td>

            <!-- Column 4: Dag Schedule -->
            <td>
              <a class="label label-default schedule" href="{{ url_for('DagRunModelView.list') }}?_flt_3_dag_id={{ dag.dag_id }}">
                {{ dag.schedule_interval }}
              </a>
            </td>

            <!-- Column 5: Dag Owners -->
            <td>
              {{ dag.owners }}
            </td>

            <!-- Column 6: Recent Tasks -->
            <td style="padding:0; width:200px; height:10px;">
              <svg height="10" width="10" id='task-run-{{ dag.safe_dag_id }}' style="display: block;"></svg>
            </td>

            <!-- Column 7: Last Run -->
            <td class="text-nowrap latest_dag_run">
              <div height="10" width="10" id='last-run-{{ dag.safe_dag_id }}' style="display: block;">
                <a></a>
                <img class="loading-last-run" width="15" src="{{ url_for("static", filename="loading.gif") }}">
                <span aria-hidden="true" id="statuses_info" title=" " class="glyphicon glyphicon-info-sign" style="display:none"></span>
              </div>
            </td>

            <!-- Column 8: Dag Runs -->
            <td style="padding:0; width:120px; height:10px;">
              <svg height="10" width="10" id='dag-run-{{ dag.safe_dag_id }}' style="display: block;"></svg>
            </td>

            <!-- Column 9: Links -->
            <td class="text-center" style="display:flex;flex-direction:row;justify-content:space-around;">
              {% if dag %}
                <!-- Trigger Dag -->
                <a href="{{ url_for('Airflow.trigger', dag_id=dag.dag_id) }}&origin={{ request.base_url }}">
                  <span class="glyphicon glyphicon-play-circle" aria-hidden="true" data-original-title="Trigger Dag"></span>
                </a>

                <!-- Cancel Dag Runs -->
                <a href="{{ url_for('Airflow.dagrun_cancel', dag_id=dag.dag_id) }}"
                   onclick="return confirmCancelDagRun('{{ dag.safe_dag_id }}')">
                    <span class="glyphicon glyphicon-remove" aria-hidden="true" data-original-title="Cancel Dag Run"></span>
                </a>

                <!-- Tree -->
                <a href="{{ url_for('Airflow.tree', dag_id=dag.dag_id, num_runs=num_runs) }}">
                  <span class="glyphicon glyphicon-tree-deciduous" aria-hidden="true" data-original-title="Tree View"></span>
                </a>

                <!-- Graph -->
                <a href="{{ url_for('Airflow.graph', dag_id=dag.dag_id) }}">
                  <span class="glyphicon glyphicon-certificate" aria-hidden="true" data-original-title="Graph View"></span>
                </a>

                <!-- Duration -->
                <a href="{{ url_for('Airflow.duration', dag_id=dag.dag_id) }}">
                  <span class="glyphicon glyphicon-stats" aria-hidden="true" data-original-title="Tasks Duration"></span>
                </a>

                <!-- Retries -->
                <a href="{{ url_for('Airflow.tries', dag_id=dag.dag_id) }}">
                  <span class="glyphicon glyphicon-duplicate" aria-hidden="true" data-original-title="Task Tries"></span>
                </a>

                <!-- Landing Times -->
                <a href="{{ url_for("Airflow.landing_times", dag_id=dag.dag_id) }}">
                  <span class="glyphicon glyphicon-plane" aria-hidden="true" data-original-title="Landing Times"></span>
                </a>

                <!-- Gantt -->
                <a href="{{ url_for("Airflow.gantt", dag_id=dag.dag_id) }}">
                  <span class="glyphicon glyphicon-align-left" aria-hidden="true" data-original-title="Gantt View"></span>
                </a>

                <!-- Code -->
                <a href="{{ url_for("Airflow.code", dag_id=dag.dag_id) }}">
                  <span class="glyphicon glyphicon-file" aria-hidden="true" data-original-title="Code View"></span>
                </a>

                <!-- Logs -->
                <a href="{{ url_for('LogModelView.list') }}?_flt_3_dag_id={{ dag.dag_id }}&_od_LogModelView=desc&_oc_LogModelView=dttm">
                  <span class="glyphicon glyphicon-align-justify" aria-hidden="true" data-original-title="Logs"></span>
                </a>
              {% endif %}

              <!-- Refresh -->
              <a href="{{ url_for("Airflow.refresh", dag_id=dag.dag_id) }}" onclick="postAsForm(this.href); return false">
                <span class="glyphicon glyphicon-refresh" aria-hidden="true" data-original-title="Refresh"></span>
              </a>

              <!-- Delete -->
              <!-- Use dag_id instead of dag.dag_id, because the DAG might not exist in the webserver's DagBag -->
              <a href="{{ url_for('Airflow.delete', dag_id=dag.dag_id) }}"
                onclick="return confirmDeleteDag(this, '{{ dag.dag_id }}')">
                <span class="glyphicon glyphicon-remove-circle" style="color:red" aria-hidden="true" data-original-title="Delete Dag"></span>
              </a>
            </td>
          </tr>
        {% endfor %}
      </tbody>
    </table>
    <div class="row">
      <div class="col-sm-8">
        <div class="dataTables_info" id="dags_paginate">
          {{paging}}
        </div>
      </div>
      <div class="col-sm-4" style="text-align:right;">
        <div class="dataTables_info" id="dags_info" role="status" aria-live="polite" style="padding-top: 0;">
          Showing {{num_dag_from}} to {{num_dag_to}} of {{num_of_all_dags}} entries
        </div>
      </div>
    </div>
  </div>
  <div id="svg-tooltip" class="tooltip top" style="position: fixed; display: none; opacity: 1">
    <div class="tooltip-arrow"></div>
    <div class="tooltip-inner"></div>
  </div>
{% endblock %}

{% block tail %}
  {{ super() }}
  <script src="{{ url_for_asset('d3.min.js') }}"></script>
  <script src="{{ url_for_asset('jquery.dataTables.min.js') }}"></script>
  <script src="{{ url_for_asset('dataTables.bootstrap.min.js') }}"></script>
  <script src="{{ url_for_asset('bootstrap-toggle.min.js') }}"></script>
  <script>

    const DAGS_INDEX = "{{ url_for('Airflow.index') }}";
    const ENTER_KEY_CODE = 13;
    const STATE_COLOR = {{ state_color|tojson }};

    $('#tags_filter').select2({
      placeholder: "Filter dags",
      allowClear: true
    });

    $('#dag_query').on('keypress', function (e) {
      // check for key press on ENTER (key code 13) to trigger the search
      if (e.which === ENTER_KEY_CODE) {
        var query = new URLSearchParams(window.location.search);
        query.set("search", e.target.value.trim());
        query.delete("page");
        window.location = DAGS_INDEX + "?" + query.toString();
        e.preventDefault();
      }
    });

    $('#page_size').on('change', function() {
      p_size = $(this).val();
      window.location = DAGS_INDEX + "?page_size=" + p_size;
    });

    function confirmTriggerDag(link, dag_id){
      if (confirm("Are you sure you want to run '"+dag_id+"' now?")) {
        postAsForm(link.href, {});
      }
      // Never follow the link
      return false;
    }

    function confirmDeleteDag(link, dag_id){
      if (confirm("Are you sure you want to delete '"+dag_id+"' now?\n\
        This option will delete ALL metadata, DAG runs, etc.\n\
        EXCEPT Log.\n\
        This cannot be undone.")) {
        postAsForm(link.href, {});
      }
      return false;
    }

<<<<<<< HEAD
    var encoded_dag_ids = new URLSearchParams();
=======
      function confirmCancelDagRun(dag_id){
          return confirm("Are you sure you want to cancel all active runs of '"+dag_id+"'?");
      }

      var encoded_dag_ids = [];
>>>>>>> 34880415

    $.each($("[id^=toggle]"), function(i, v) {
      var $input = $(v);
      var dag_id = $input.attr('dag_id');
      encoded_dag_ids.append('dag_ids', dag_id);

      $input.change(function() {
        var $buttons = $input.parent('.toggle').find('.btn');
        $buttons.removeClass('btn-danger');
        if ($input.prop('checked')) {
          is_paused = 'true'
        } else {
          is_paused = 'false'
        }
        var url = 'paused?is_paused=' + is_paused + '&dag_id=' + encodeURIComponent(dag_id);
        $.post(url).fail(function() {
          if (is_paused === 'true') {
            $input.data('bs.toggle').off(true);
          } else {
            $input.data('bs.toggle').on(true);
          }
          $buttons.addClass('btn-danger');
        });
      });
    });

    $(".typeahead").typeahead({
      source: function (query, callback) {
        return $.ajax("{{ url_for('DagModelView.autocomplete') }}",
          {
            data: {
              "query": encodeURIComponent(query),
              "status": "{{ status_filter }}"
            },
            success: callback
          });
      },
      autoSelect: false,
      afterSelect: function(value) {
        var search_query = value.trim();
        if (search_query) {
          var query = new URLSearchParams(window.location.search);
          query.set("search", search_query);
          window.location = DAGS_INDEX + "?" + query;
        }
      }
    });

    $('#dags').dataTable({
      "iDisplayLength": 500,
      "bSort": false,
      "searching": false,
      "ordering": false,
      "paging": false,
      "info": false
    });
    $("#main_content").show(250);
    diameter = 25;
    circle_margin = 4;
    stroke_width = 2;
    stroke_width_hover = 6;

    function blockedHandler(error, json) {
      $.each(json, function() {
        $('.label.schedule.' + this.dag_id)
        .attr('title', this.active_dag_run + '/' + this.max_active_runs + ' active dag runs')
        .tooltip();
        if(this.active_dag_run >= this.max_active_runs) {
          $('.label.schedule.' + this.dag_id)
          .css('background-color', 'red');
        }
      });
    }

    function lastDagRunsHandler(error, json) {
      for(var safe_dag_id in json) {
        dag_id = json[safe_dag_id].dag_id;
        last_run = json[safe_dag_id].last_run;
        g = d3.select('div#last-run-' + safe_dag_id)
        g.selectAll('a')
          .attr("href", "{{ url_for('Airflow.graph') }}?dag_id=" + encodeURIComponent(dag_id) + "&execution_date=" + last_run)
          .insert(isoDateToTimeEl.bind(null, last_run, {title: false}));
        g.selectAll('span')
          // We don't translate the timezone in the tooltip, that stays in UTC.
          .attr("data-original-title", "Start Date: " + last_run)
          .style('display', null);
        g.selectAll(".loading-last-run").remove();
      }
      d3.selectAll(".loading-last-run").remove();
    }

    function drawDagStatsForDag(dag_id, stats) {
      g = d3.select('svg#dag-run-' + dag_id.replace(/\./g, '__dot__'))
        .attr('height', diameter + (stroke_width_hover * 2))
        .attr('width', '110px')
        .selectAll("g")
        .data(states)
        .enter()
        .append('g')
        .attr('transform', function(d, i) {
          x = (i * (diameter + circle_margin)) + (diameter/2 + circle_margin);
          y = (diameter/2) + stroke_width_hover;
          return 'translate(' + x + ',' + y + ')';
        });

      g.append('text')
        .attr('fill', 'black')
        .attr('text-anchor', 'middle')
        .attr('vertical-align', 'middle')
        .attr('font-size', 8)
        .attr('y', 3)
        .text(function(d){ return d.count > 0 ? d.count : ''; });

      g.append('circle')
        .attr('id', function(d) {return 'run-' + dag_id.replace(/\./g, '_') + d.state || 'none'})
        .attr('class', 'has-svg-tooltip')
        .attr('stroke-width', function(d) {
          if (d.count > 0)
            return stroke_width;
          else {
            return 1;
          }
        })
        .attr('stroke', function(d) {
          if (d.count > 0)
            return STATE_COLOR[d.state];
          else {
            return 'gainsboro';
          }
        })
        .attr('fill-opacity', 0)
        .attr('r', diameter/2)
        .attr('title', function(d) {return d.state})
        .attr('style', function(d) {
          if (d.count > 0)
              return"cursor:pointer;"
        })
        .on('click', function(d, i) {
          if (d.count > 0)
            window.location = "{{ url_for('DagRunModelView.list') }}?_flt_3_dag_id=" + dag_id + "&_flt_3_state=" + d.state;
        })
        .on('mouseover', function(d, i) {
          if (d.count > 0) {
            d3.select(this).transition().duration(400)
              .attr('fill-opacity', 0.3)
              .style("stroke-width", stroke_width_hover);
          }
        })
        .on('mouseout', function(d, i) {
          if (d.count > 0) {
            d3.select(this).transition().duration(400)
              .attr('fill-opacity', 0)
              .style("stroke-width", stroke_width);
          }
        })
        .style("opacity", 0)
        .transition()
        .duration(500)
        .delay(function(d, i){return i*50;})
        .style("opacity", 1);
      d3.select(".loading-dag-stats").remove();
    }

    function dagStatsHandler(error, json) {
      for(var dag_id in json) {
        states = json[dag_id];
        drawDagStatsForDag(dag_id, states);
      }
      $("#pause_header").tooltip();
      $("#statuses_info").tooltip();
    }

    function drawTaskStatsForDag(dag_id, states) {
      g = d3.select('svg#task-run-' + dag_id.replace(/\./g, '__dot__'))
        .attr('height', diameter + (stroke_width_hover * 2))
        .attr('width', '300px')
        .selectAll("g")
        .data(states)
        .enter()
        .append('g')
        .attr('transform', function(d, i) {
          x = (i * (diameter + circle_margin)) + (diameter/2 + circle_margin);
          y = (diameter/2) + stroke_width_hover;
          return 'translate(' + x + ',' + y + ')';
        });

      g.append('text')
        .attr('fill', 'black')
        .attr('text-anchor', 'middle')
        .attr('vertical-align', 'middle')
        .attr('font-size', 8)
        .attr('y', 3)
        .text(function(d){ return d.count > 0 ? d.count : ''; });

      g.append('circle')
        .attr('id', function(d) {return 'task-' + dag_id.replace(/\./g, '_') + d.state || 'none'})
        .attr('class', 'has-svg-tooltip')
        .attr('stroke-width', function(d) {
          if (d.count > 0)
            return stroke_width;
          else {
            return 1;
          }
        })
        .attr('stroke', function(d) {
          if (d.count > 0)
            return STATE_COLOR[d.state];
          else {
            return 'gainsboro';
          }
        })
        .attr('fill-opacity', 0)
        .attr('r', diameter/2)
        .attr('title', function(d) {return d.state || 'none'})
        .attr('style', function(d) {
          if (d.count > 0)
              return"cursor:pointer;"
        })
        .on('click', function(d, i) {
          if (d.count > 0)
            window.location = "{{ url_for('TaskInstanceModelView.list') }}?_flt_3_dag_id=" + dag_id + "&_flt_3_state=" + d.state;
        })
        .on('mouseover', function(d, i) {
          if (d.count > 0) {
            d3.select(this).transition().duration(400)
              .attr('fill-opacity', 0.3)
              .style("stroke-width", stroke_width_hover);
          }
        })
        .on('mouseout', function(d, i) {
          if (d.count > 0) {
            d3.select(this).transition().duration(400)
              .attr('fill-opacity', 0)
              .style("stroke-width", stroke_width);
          }
        })
        .style("opacity", 0)
        .transition()
        .duration(500)
        .delay(function(d, i){return i*50;})
        .style("opacity", 1);
      d3.select(".loading-task-stats").remove();
    }

    function taskStatsHandler(error, json) {
      for(var dag_id in json) {
        states = json[dag_id];
        drawTaskStatsForDag(dag_id, states);
      }
      $("#pause_header").tooltip();
      $("#statuses_info").tooltip();
    }

    if (encoded_dag_ids.has('dag_ids')) {
      // dags on page fetch stats
      d3.json("{{ url_for('Airflow.blocked') }}")
        .header("X-CSRFToken", "{{ csrf_token() }}")
        .post(encoded_dag_ids, blockedHandler);
      d3.json("{{ url_for('Airflow.last_dagruns') }}")
        .header("X-CSRFToken", "{{ csrf_token() }}")
        .post(encoded_dag_ids, lastDagRunsHandler);
      d3.json("{{ url_for('Airflow.dag_stats') }}")
        .header("X-CSRFToken", "{{ csrf_token() }}")
        .post(encoded_dag_ids, dagStatsHandler);
      d3.json("{{ url_for('Airflow.task_stats') }}")
        .header("X-CSRFToken", "{{ csrf_token() }}")
        .post(encoded_dag_ids, taskStatsHandler);
    }
    else {
      // no dags, hide the loading gifs
      $(".loading-task-stats").remove();
      $(".loading-dag-stats").remove();
    }

    function showSvgTooltip(text, circ) {
      var tip = $('#svg-tooltip');
      tip.children('.tooltip-inner').text(text);
      var centeringOffset = tip.width() / 2;
      tip.css({
        "display": "block",
        "left": circ.left + 12.5 - centeringOffset + 'px',// 12.5 == half of circle width
        "top": circ.top - 25 + 'px'// 25 == position above circle
      });
    }

    function hideSvgTooltip() {
      $('#svg-tooltip').css('display', 'none');
    }

    $(window).on('load', function() {
      $('body').on('mouseover', '.has-svg-tooltip', function(e) {
        var elem = e.target;
        var text = elem.getAttribute('title');
        var circ = elem.getBoundingClientRect();
        showSvgTooltip(text, circ);
      });

      $('body').on('mouseout', '.has-svg-tooltip', function(e) {
        hideSvgTooltip();
      });
    });
  </script>
{% endblock %}<|MERGE_RESOLUTION|>--- conflicted
+++ resolved
@@ -291,15 +291,10 @@
       return false;
     }
 
-<<<<<<< HEAD
+    function confirmCancelDagRun(dag_id){
+        return confirm("Are you sure you want to cancel all active runs of '"+dag_id+"'?");
+    }
     var encoded_dag_ids = new URLSearchParams();
-=======
-      function confirmCancelDagRun(dag_id){
-          return confirm("Are you sure you want to cancel all active runs of '"+dag_id+"'?");
-      }
-
-      var encoded_dag_ids = [];
->>>>>>> 34880415
 
     $.each($("[id^=toggle]"), function(i, v) {
       var $input = $(v);
