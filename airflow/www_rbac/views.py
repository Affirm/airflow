# -*- coding: utf-8 -*-
#
# Licensed to the Apache Software Foundation (ASF) under one
# or more contributor license agreements.  See the NOTICE file
# distributed with this work for additional information
# regarding copyright ownership.  The ASF licenses this file
# to you under the Apache License, Version 2.0 (the
# "License"); you may not use this file except in compliance
# with the License.  You may obtain a copy of the License at
#
#   http://www.apache.org/licenses/LICENSE-2.0
#
# Unless required by applicable law or agreed to in writing,
# software distributed under the License is distributed on an
# "AS IS" BASIS, WITHOUT WARRANTIES OR CONDITIONS OF ANY
# KIND, either express or implied.  See the License for the
# specific language governing permissions and limitations
# under the License.
#

import copy
import itertools
import json
import logging
import math
import os
import socket
import traceback
from collections import defaultdict
from datetime import timedelta
from urllib.parse import unquote

import six
from six.moves.urllib.parse import quote, urlparse

import pendulum
import sqlalchemy as sqla
from flask import (
    Markup, Response, escape, flash, jsonify, make_response, redirect, render_template, request,
    session as flask_session, url_for,
)
from flask._compat import PY2
from flask_appbuilder import BaseView, ModelView, expose, has_access, permission_name
from flask_appbuilder.actions import action
from flask_appbuilder.models.sqla.filters import BaseFilter
from flask_babel import lazy_gettext
import lazy_object_proxy
from jinja2.utils import htmlsafe_json_dumps  # type: ignore
from pygments import highlight, lexers
from pygments.formatters import HtmlFormatter
from sqlalchemy import and_, desc, func, or_, union_all
from sqlalchemy.orm import joinedload
from wtforms import SelectField, validators

import nvd3

import airflow
from airflow import models, jobs
from airflow import settings, configuration
from airflow.configuration import conf
from airflow.api.common.experimental.mark_tasks import (set_dag_run_state_to_success,
                                                        set_dag_run_state_to_failed)
from airflow.models import Connection, DagModel, DagRun, DagTag, Log, SlaMiss, TaskFail, XCom, errors
from airflow.exceptions import AirflowException
from airflow.models.dagcode import DagCode
from airflow.settings import STATE_COLORS, STORE_SERIALIZED_DAGS
from airflow.ti_deps.dep_context import RUNNING_DEPS, SCHEDULER_QUEUED_DEPS, DepContext
from airflow.utils import timezone
from airflow.utils.dates import infer_time_unit, scale_time_units
from airflow.utils.db import provide_session, create_session
from airflow.utils.helpers import alchemy_to_dict, render_log_filename
from airflow.utils.state import State
from airflow.www_rbac import utils as wwwutils
from airflow.www_rbac.app import app, appbuilder
from airflow.www_rbac.decorators import action_logging, gzipped, has_dag_access
from airflow.www_rbac.forms import (DateTimeForm, DateTimeWithNumRunsForm,
                                    DateTimeWithNumRunsWithDagRunsForm,
                                    DagRunForm, ConnectionForm)
from airflow.www_rbac.widgets import AirflowModelListWidget


PAGE_SIZE = conf.getint('webserver', 'page_size')
FILTER_TAGS_COOKIE = 'tags_filter'
FILTER_STATUS_COOKIE = 'dag_status_filter'

if os.environ.get('SKIP_DAGS_PARSING') != 'True':
    dagbag = models.DagBag(settings.DAGS_FOLDER, store_serialized_dags=STORE_SERIALIZED_DAGS)
else:
    dagbag = models.DagBag(os.devnull, include_examples=False)


def get_safe_url(url):
    """Given a user-supplied URL, ensure it points to our web server"""
    try:
        valid_schemes = ['http', 'https', '']
        valid_netlocs = [request.host, '']

        parsed = urlparse(url)
        if parsed.scheme in valid_schemes and parsed.netloc in valid_netlocs:
            return url
    except Exception as e:  # pylint: disable=broad-except
        logging.debug("Error validating value in origin parameter passed to URL: %s", url)
        logging.debug("Error: %s", e)
        pass

    return url_for('Airflow.index')


def get_date_time_num_runs_dag_runs_form_data(request, session, dag):
    dttm = request.args.get('execution_date')
    if dttm:
        dttm = pendulum.parse(dttm)
    else:
        dttm = dag.latest_execution_date or timezone.utcnow()

    base_date = request.args.get('base_date')
    if base_date:
        base_date = timezone.parse(base_date)
    else:
        # The DateTimeField widget truncates milliseconds and would loose
        # the first dag run. Round to next second.
        base_date = (dttm + timedelta(seconds=1)).replace(microsecond=0)

    default_dag_run = conf.getint('webserver', 'default_dag_run_display_number')
    num_runs = request.args.get('num_runs')
    num_runs = int(num_runs) if num_runs else default_dag_run

    DR = models.DagRun
    drs = (
        session.query(DR)
        .filter(
            DR.dag_id == dag.dag_id,
            DR.execution_date <= base_date)
        .order_by(desc(DR.execution_date))
        .limit(num_runs)
        .all()
    )
    dr_choices = []
    dr_state = None
    for dr in drs:
        dr_choices.append((dr.execution_date.isoformat(), dr.run_id))
        if dttm == dr.execution_date:
            dr_state = dr.state

    # Happens if base_date was changed and the selected dag run is not in result
    if not dr_state and drs:
        dr = drs[0]
        dttm = dr.execution_date
        dr_state = dr.state

    return {
        'dttm': dttm,
        'base_date': base_date,
        'num_runs': num_runs,
        'execution_date': dttm.isoformat(),
        'dr_choices': dr_choices,
        'dr_state': dr_state,
    }


######################################################################################
#                                    BaseViews
######################################################################################
@app.errorhandler(404)
def circles(error):
    return render_template(
        'airflow/circles.html', hostname=socket.getfqdn() if conf.getboolean(
            'webserver',
            'EXPOSE_HOSTNAME',
            fallback=True) else 'redact'), 404


@app.errorhandler(500)
def show_traceback(error):
    from airflow.utils import asciiart as ascii_
    return render_template(
        'airflow/traceback.html',
        hostname=socket.getfqdn() if conf.getboolean(
            'webserver',
            'EXPOSE_HOSTNAME',
            fallback=True) else 'redact',
        nukular=ascii_.nukular,
        info=traceback.format_exc() if conf.getboolean(
            'webserver',
            'EXPOSE_STACKTRACE',
            fallback=True) else 'Error! Please contact server admin'), 500


class AirflowBaseView(BaseView):
    route_base = ''

    # Make our macros available to our UI templates too.
    extra_args = {
        'macros': airflow.macros,
    }

    def render_template(self, *args, **kwargs):
        return super(AirflowBaseView, self).render_template(
            *args,
            # Cache this at most once per request, not for the lifetime of the view instanc
            scheduler_job=lazy_object_proxy.Proxy(jobs.SchedulerJob.most_recent_job),
            **kwargs
        )


class Airflow(AirflowBaseView):
    @expose('/health')
    def health(self):
        """
        An endpoint helping check the health status of the Airflow instance,
        including metadatabase and scheduler.
        """

        payload = {
            'metadatabase': {'status': 'unhealthy'}
        }
        latest_scheduler_heartbeat = None
        scheduler_status = 'unhealthy'
        payload['metadatabase'] = {'status': 'healthy'}
        try:
            scheduler_job = jobs.SchedulerJob.most_recent_job()

            if scheduler_job:
                latest_scheduler_heartbeat = scheduler_job.latest_heartbeat.isoformat()
                if scheduler_job.is_alive():
                    scheduler_status = 'healthy'
        except Exception:
            payload['metadatabase']['status'] = 'unhealthy'

        payload['scheduler'] = {'status': scheduler_status,
                                'latest_scheduler_heartbeat': latest_scheduler_heartbeat}

        return wwwutils.json_response(payload)

    @expose('/home')
    @has_access
    def index(self):
        hide_paused_dags_by_default = conf.getboolean('webserver',
                                                      'hide_paused_dags_by_default')

        default_dag_run = conf.getint('webserver', 'default_dag_run_display_number')
        num_runs = request.args.get('num_runs')
        num_runs = int(num_runs) if num_runs else default_dag_run

        def get_int_arg(value, default=0):
            try:
                return int(value)
            except ValueError:
                return default

        arg_current_page = request.args.get('page', '0')
        arg_search_query = request.args.get('search', None)
        arg_tags_filter = request.args.getlist('tags', None)
        arg_status_filter = request.args.get('status', None)

        if request.args.get('reset_tags') is not None:
            flask_session[FILTER_TAGS_COOKIE] = None
            arg_tags_filter = None
        else:
            cookie_val = flask_session.get(FILTER_TAGS_COOKIE)
            if arg_tags_filter:
                flask_session[FILTER_TAGS_COOKIE] = ','.join(arg_tags_filter)
            elif cookie_val:
                arg_tags_filter = cookie_val.split(',')

        if arg_status_filter is None:
            cookie_val = flask_session.get(FILTER_STATUS_COOKIE)
            if cookie_val:
                arg_status_filter = cookie_val
            else:
                arg_status_filter = 'active' if hide_paused_dags_by_default else 'all'
                flask_session[FILTER_STATUS_COOKIE] = arg_status_filter
        else:
            status = arg_status_filter.strip().lower()
            flask_session[FILTER_STATUS_COOKIE] = status
            arg_status_filter = status

        dags_per_page = PAGE_SIZE
        current_page = get_int_arg(arg_current_page, default=0)

        start = current_page * dags_per_page
        end = start + dags_per_page

        # Get all the dag id the user could access
        filter_dag_ids = appbuilder.sm.get_accessible_dag_ids()

        with create_session() as session:
            # read orm_dags from the db
            dags_query = session.query(DagModel).filter(
                ~DagModel.is_subdag, DagModel.is_active
            )

            if arg_search_query:
                dags_query = dags_query.filter(
                    DagModel.dag_id.ilike('%' + arg_search_query + '%') |
                    DagModel.owners.ilike('%' + arg_search_query + '%')
                )

            if arg_tags_filter:
                dags_query = dags_query.filter(DagModel.tags.any(DagTag.name.in_(arg_tags_filter)))

            if 'all_dags' not in filter_dag_ids:
                dags_query = dags_query.filter(DagModel.dag_id.in_(filter_dag_ids))

            all_dags = dags_query
            active_dags = dags_query.filter(~DagModel.is_paused)
            paused_dags = dags_query.filter(DagModel.is_paused)

            is_paused_count = dict(
                all_dags.with_entities(DagModel.is_paused, func.count(DagModel.dag_id))
                .group_by(DagModel.is_paused).all()
            )
            status_count_active = is_paused_count.get(False, 0)
            status_count_paused = is_paused_count.get(True, 0)
            all_dags_count = status_count_active + status_count_paused
            if arg_status_filter == 'active':
                current_dags = active_dags
                num_of_all_dags = status_count_active
            elif arg_status_filter == 'paused':
                current_dags = paused_dags
                num_of_all_dags = status_count_paused
            else:
                current_dags = all_dags
                num_of_all_dags = all_dags_count

            dags = current_dags.order_by(DagModel.dag_id).options(
                joinedload(DagModel.tags)).offset(start).limit(dags_per_page).all()

            dagtags = session.query(DagTag.name).distinct(DagTag.name).all()
            tags = [
                {"name": name, "selected": bool(arg_tags_filter and name in arg_tags_filter)}
                for name, in dagtags
            ]

            import_errors = session.query(errors.ImportError).all()

        for ie in import_errors:
            flash(
                "Broken DAG: [{ie.filename}] {ie.stacktrace}".format(ie=ie),
                "dag_import_error")

        from airflow.plugins_manager import import_errors as plugin_import_errors
        for filename, stacktrace in plugin_import_errors.items():
            flash(
                "Broken plugin: [{filename}] {stacktrace}".format(
                    stacktrace=stacktrace,
                    filename=filename),
                "error")

        num_of_pages = int(math.ceil(num_of_all_dags / float(dags_per_page)))

        state_color_mapping = State.state_color.copy()
        state_color_mapping["null"] = state_color_mapping.pop(None)
        state_color_mapping.update(STATE_COLORS)

        return self.render_template(
            'airflow/dags.html',
            dags=dags,
            current_page=current_page,
            search_query=arg_search_query if arg_search_query else '',
            page_size=dags_per_page,
            num_of_pages=num_of_pages,
            num_dag_from=min(start + 1, num_of_all_dags),
            num_dag_to=min(end, num_of_all_dags),
            num_of_all_dags=num_of_all_dags,
            paging=wwwutils.generate_pages(current_page,
                                           num_of_pages,
                                           search=escape(arg_search_query) if arg_search_query else None,
                                           status=arg_status_filter if arg_status_filter else None),
            num_runs=num_runs,
            tags=tags,
            state_color=state_color_mapping,
            status_filter=arg_status_filter,
            status_count_all=all_dags_count,
            status_count_active=status_count_active,
            status_count_paused=status_count_paused)

    @expose('/dag_stats', methods=['POST'])
    @has_access
    @provide_session
    def dag_stats(self, session=None):
        dr = models.DagRun

        allowed_dag_ids = appbuilder.sm.get_accessible_dag_ids()

        if 'all_dags' in allowed_dag_ids:
            allowed_dag_ids = [dag_id for dag_id, in session.query(models.DagModel.dag_id)]

        dag_state_stats = session.query(dr.dag_id, dr.state, sqla.func.count(dr.state))\
            .group_by(dr.dag_id, dr.state)

        # Filter by post parameters
        selected_dag_ids = {
            unquote(dag_id) for dag_id in request.form.getlist('dag_ids') if dag_id
        }

        if selected_dag_ids:
            filter_dag_ids = selected_dag_ids.intersection(allowed_dag_ids)
        else:
            filter_dag_ids = allowed_dag_ids

        if not filter_dag_ids:
            return wwwutils.json_response({})

        payload = {}
        dag_state_stats = dag_state_stats.filter(dr.dag_id.in_(filter_dag_ids))
        data = {}

        for dag_id, state, count in dag_state_stats:
            if dag_id not in data:
                data[dag_id] = {}
            data[dag_id][state] = count

        for dag_id in filter_dag_ids:
            payload[dag_id] = []
            for state in State.dag_states:
                count = data.get(dag_id, {}).get(state, 0)
                payload[dag_id].append({
                    'state': state,
                    'count': count
                })

        return wwwutils.json_response(payload)

    @expose('/task_stats', methods=['POST'])
    @has_access
    @provide_session
    def task_stats(self, session=None):
        TI = models.TaskInstance
        DagRun = models.DagRun
        Dag = models.DagModel
        allowed_dag_ids = set(appbuilder.sm.get_accessible_dag_ids())

        if not allowed_dag_ids:
            return wwwutils.json_response({})

        if 'all_dags' in allowed_dag_ids:
            allowed_dag_ids = {dag_id for dag_id, in session.query(models.DagModel.dag_id)}

        # Filter by post parameters
        selected_dag_ids = {
            unquote(dag_id) for dag_id in request.form.getlist('dag_ids') if dag_id
        }

        if selected_dag_ids:
            filter_dag_ids = selected_dag_ids.intersection(allowed_dag_ids)
        else:
            filter_dag_ids = allowed_dag_ids

        LastDagRun = (
            session.query(
                DagRun.dag_id,
                sqla.func.max(DagRun.execution_date).label('execution_date'))
            .join(Dag, Dag.dag_id == DagRun.dag_id)
            .filter(DagRun.state != State.RUNNING)
            .filter(Dag.is_active == True)  # noqa
            .group_by(DagRun.dag_id)
        )

        RunningDagRun = (
            session.query(DagRun.dag_id, DagRun.execution_date)
                   .join(Dag, Dag.dag_id == DagRun.dag_id)
                   .filter(DagRun.state == State.RUNNING)
                   .filter(Dag.is_active == True)  # noqa
        )

        if selected_dag_ids:
            LastDagRun = LastDagRun.filter(DagRun.dag_id.in_(filter_dag_ids))
            RunningDagRun = RunningDagRun.filter(DagRun.dag_id.in_(filter_dag_ids))

        LastDagRun = LastDagRun.subquery('last_dag_run')
        RunningDagRun = RunningDagRun.subquery('running_dag_run')

        # Select all task_instances from active dag_runs.
        # If no dag_run is active, return task instances from most recent dag_run.
        LastTI = (
            session.query(TI.dag_id.label('dag_id'), TI.state.label('state'))
                   .join(LastDagRun,
                         and_(LastDagRun.c.dag_id == TI.dag_id,
                              LastDagRun.c.execution_date == TI.execution_date))
        )
        RunningTI = (
            session.query(TI.dag_id.label('dag_id'), TI.state.label('state'))
                   .join(RunningDagRun,
                         and_(RunningDagRun.c.dag_id == TI.dag_id,
                              RunningDagRun.c.execution_date == TI.execution_date))
        )

        if selected_dag_ids:
            LastTI = LastTI.filter(TI.dag_id.in_(filter_dag_ids))
            RunningTI = RunningTI.filter(TI.dag_id.in_(filter_dag_ids))

        UnionTI = union_all(LastTI, RunningTI).alias('union_ti')

        qry = (
            session.query(UnionTI.c.dag_id, UnionTI.c.state, sqla.func.count())
                   .group_by(UnionTI.c.dag_id, UnionTI.c.state)
        )

        data = {}
        for dag_id, state, count in qry:
            if dag_id not in data:
                data[dag_id] = {}
            data[dag_id][state] = count

        payload = {}
        for dag_id in filter_dag_ids:
            payload[dag_id] = []
            for state in State.task_states:
                count = data.get(dag_id, {}).get(state, 0)
                payload[dag_id].append({
                    'state': state,
                    'count': count
                })
        return wwwutils.json_response(payload)

    @expose('/last_dagruns', methods=['POST'])
    @has_access
    @provide_session
    def last_dagruns(self, session=None):
        DagRun = models.DagRun

        allowed_dag_ids = appbuilder.sm.get_accessible_dag_ids()

        if 'all_dags' in allowed_dag_ids:
            allowed_dag_ids = [dag_id for dag_id, in session.query(models.DagModel.dag_id)]

        # Filter by post parameters
        selected_dag_ids = {
            unquote(dag_id) for dag_id in request.form.getlist('dag_ids') if dag_id
        }

        if selected_dag_ids:
            filter_dag_ids = selected_dag_ids.intersection(allowed_dag_ids)
        else:
            filter_dag_ids = allowed_dag_ids

        if not filter_dag_ids:
            return wwwutils.json_response({})

        query = session.query(
            DagRun.dag_id, sqla.func.max(DagRun.execution_date).label('last_run')
        ).group_by(DagRun.dag_id)

        # Filter to only ask for accessible and selected dags
        query = query.filter(DagRun.dag_id.in_(filter_dag_ids))

        resp = {
            r.dag_id.replace('.', '__dot__'): {
                'dag_id': r.dag_id,
                'last_run': r.last_run.isoformat(),
            } for r in query
        }
        return wwwutils.json_response(resp)

    @expose('/code')
    @has_dag_access(can_dag_read=True)
    @has_access
    @provide_session
    def code(self, session=None):
        all_errors = ""

        try:
            dag_id = request.args.get('dag_id')
            dag_orm = DagModel.get_dagmodel(dag_id, session=session)
            code = DagCode.get_code_by_fileloc(dag_orm.fileloc)
            html_code = Markup(highlight(
                code, lexers.PythonLexer(), HtmlFormatter(linenos=True)))

        except Exception as e:
            all_errors += (
                "Exception encountered during " +
                "dag_id retrieval/dag retrieval fallback/code highlighting:\n\n{}\n".format(e)
            )
            html_code = Markup('<p>Failed to load file.</p><p>Details: {}</p>').format(
                escape(all_errors))

        return self.render_template(
            'airflow/dag_code.html', html_code=html_code, dag=dag_orm, title=dag_id,
            root=request.args.get('root'),
            demo_mode=conf.getboolean('webserver', 'demo_mode'),
            wrapped=conf.getboolean('webserver', 'default_wrap'))

    @expose('/dag_details')
    @has_dag_access(can_dag_read=True)
    @has_access
    @provide_session
    def dag_details(self, session=None):
        dag_id = request.args.get('dag_id')
        dag = dagbag.get_dag(dag_id)
        title = "DAG details"
        root = request.args.get('root', '')

        TI = models.TaskInstance
        states = (
            session.query(TI.state, sqla.func.count(TI.dag_id))
                   .filter(TI.dag_id == dag_id)
                   .group_by(TI.state)
                   .all()
        )

        active_runs = models.DagRun.find(
            dag_id=dag_id,
            state=State.RUNNING,
            external_trigger=False
        )

        return self.render_template(
            'airflow/dag_details.html',
            dag=dag, title=title, root=root, states=states, State=State, active_runs=active_runs)

    @expose('/pickle_info')
    @has_access
    def pickle_info(self):
        d = {}
        filter_dag_ids = appbuilder.sm.get_accessible_dag_ids()
        if not filter_dag_ids:
            return wwwutils.json_response({})
        dag_id = request.args.get('dag_id')
        dags = [dagbag.dags.get(dag_id)] if dag_id else dagbag.dags.values()
        for dag in dags:
            if 'all_dags' in filter_dag_ids or dag.dag_id in filter_dag_ids:
                if not dag.is_subdag:
                    d[dag.dag_id] = dag.pickle_info()
        return wwwutils.json_response(d)

    @expose('/rendered')
    @has_dag_access(can_dag_read=True)
    @has_access
    @action_logging
    @provide_session
    def rendered(self, session=None):
        dag_id = request.args.get('dag_id')
        task_id = request.args.get('task_id')
        execution_date = request.args.get('execution_date')
        dttm = pendulum.parse(execution_date)
        form = DateTimeForm(data={'execution_date': dttm})
        root = request.args.get('root', '')

        logging.info("Retrieving rendered templates.")
        dag = dagbag.get_dag(dag_id)

        task = copy.copy(dag.get_task(task_id))
        ti = models.TaskInstance(task=task, execution_date=dttm)
        try:
            ti.get_rendered_template_fields()
        except AirflowException as e:
            msg = "Error rendering template: " + escape(e)
            if not PY2:
                if e.__cause__:
                    msg += Markup("<br/><br/>OriginalError: ") + escape(e.__cause__)
            flash(msg, "error")
        except Exception as e:
            flash("Error rendering template: " + str(e), "error")
        title = "Rendered Template"
        html_dict = {}
        for template_field in task.template_fields:
            content = getattr(task, template_field)
            if template_field in wwwutils.get_attr_renderer():
                html_dict[template_field] = wwwutils.get_attr_renderer()[template_field](content)
            else:
                html_dict[template_field] = Markup("<pre><code>{}</pre></code>").format(str(content))

        return self.render_template(
            'airflow/ti_code.html',
            html_dict=html_dict,
            dag=dag,
            task_id=task_id,
            execution_date=execution_date,
            form=form,
            root=root,
            title=title)

    @expose('/get_logs_with_metadata')
    @has_dag_access(can_dag_read=True)
    @has_access
    @action_logging
    @provide_session
    def get_logs_with_metadata(self, session=None):
        dag_id = request.args.get('dag_id')
        task_id = request.args.get('task_id')
        execution_date = request.args.get('execution_date')
        dttm = pendulum.parse(execution_date)
        if request.args.get('try_number') is not None:
            try_number = int(request.args.get('try_number'))
        else:
            try_number = None
        metadata = request.args.get('metadata')
        metadata = json.loads(metadata)
        response_format = request.args.get('format', 'json')

        # metadata may be null
        if not metadata:
            metadata = {}

        # Convert string datetime into actual datetime
        try:
            execution_date = timezone.parse(execution_date)
        except ValueError:
            error_message = (
                'Given execution date, {}, could not be identified '
                'as a date. Example date format: 2015-11-16T14:34:15+00:00'.format(
                    execution_date))
            response = jsonify({'error': error_message})
            response.status_code = 400

            return response

        logger = logging.getLogger('airflow.task')
        task_log_reader = conf.get('core', 'task_log_reader')
        handler = next((handler for handler in logger.handlers
                        if handler.name == task_log_reader), None)

        ti = session.query(models.TaskInstance).filter(
            models.TaskInstance.dag_id == dag_id,
            models.TaskInstance.task_id == task_id,
            models.TaskInstance.execution_date == dttm).first()

        def _get_logs_with_metadata(try_number, metadata):
            if ti is None:
                logs = ["*** Task instance did not exist in the DB\n"]
                metadata['end_of_log'] = True
            else:
                logs, metadatas = handler.read(ti, try_number, metadata=metadata)
                metadata = metadatas[0]
            return logs, metadata

        try:
            if ti is not None:
                dag = dagbag.get_dag(dag_id)
                ti.task = dag.get_task(ti.task_id)
            if response_format == 'json':
                logs, metadata = _get_logs_with_metadata(try_number, metadata)
                message = logs[0] if try_number is not None else logs
                return jsonify(message=message, metadata=metadata)

            filename_template = conf.get('core', 'LOG_FILENAME_TEMPLATE')
            attachment_filename = render_log_filename(
                ti=ti,
                try_number="all" if try_number is None else try_number,
                filename_template=filename_template)
            metadata['download_logs'] = True

            def _generate_log_stream(try_number, metadata):
                if try_number is None and ti is not None:
                    next_try = ti.next_try_number
                    try_numbers = list(range(1, next_try))
                else:
                    try_numbers = [try_number]
                for try_number in try_numbers:
                    metadata.pop('end_of_log', None)
                    metadata.pop('max_offset', None)
                    metadata.pop('offset', None)
                    while 'end_of_log' not in metadata or not metadata['end_of_log']:
                        logs, metadata = _get_logs_with_metadata(try_number, metadata)
                        yield "\n".join(logs) + "\n"
            return Response(_generate_log_stream(try_number, metadata),
                            mimetype="text/plain",
                            headers={"Content-Disposition": "attachment; filename={}".format(
                                attachment_filename)})
        except AttributeError as e:
            error_message = ["Task log handler {} does not support read logs.\n{}\n"
                             .format(task_log_reader, str(e))]
            metadata['end_of_log'] = True
            return jsonify(message=error_message, error=True, metadata=metadata)

    @expose('/log')
    @has_dag_access(can_dag_read=True)
    @has_access
    @action_logging
    @provide_session
    def log(self, session=None):
        dag_id = request.args.get('dag_id')
        task_id = request.args.get('task_id')
        execution_date = request.args.get('execution_date')
        dttm = pendulum.parse(execution_date)
        form = DateTimeForm(data={'execution_date': dttm})
        dag = dagbag.get_dag(dag_id)

        ti = session.query(models.TaskInstance).filter(
            models.TaskInstance.dag_id == dag_id,
            models.TaskInstance.task_id == task_id,
            models.TaskInstance.execution_date == dttm).first()

        num_logs = 0
        if ti is not None:
            num_logs = ti.next_try_number - 1
            if ti.state == State.UP_FOR_RESCHEDULE:
                # Tasks in reschedule state decremented the try number
                num_logs += 1
        logs = [''] * num_logs
        root = request.args.get('root', '')
        return self.render_template(
            'airflow/ti_log.html',
            logs=logs, dag=dag, title="Log by attempts",
            dag_id=dag.dag_id, task_id=task_id,
            execution_date=execution_date, form=form,
            root=root, wrapped=conf.getboolean('webserver', 'default_wrap'))

    @expose('/elasticsearch')
    @has_dag_access(can_dag_read=True)
    @has_access
    @action_logging
    @provide_session
    def elasticsearch(self, session=None):
        dag_id = request.args.get('dag_id')
        task_id = request.args.get('task_id')
        execution_date = request.args.get('execution_date')
        try_number = request.args.get('try_number', 1)
        elasticsearch_frontend = conf.get('elasticsearch', 'frontend')
        log_id_template = conf.get('elasticsearch', 'log_id_template')
        log_id = log_id_template.format(
            dag_id=dag_id, task_id=task_id,
            execution_date=execution_date, try_number=try_number)
        url = 'https://' + elasticsearch_frontend.format(log_id=quote(log_id))
        return redirect(url)

    @expose('/task')
    @has_dag_access(can_dag_read=True)
    @has_access
    @action_logging
    def task(self):
        TI = models.TaskInstance

        dag_id = request.args.get('dag_id')
        task_id = request.args.get('task_id')
        # Carrying execution_date through, even though it's irrelevant for
        # this context
        execution_date = request.args.get('execution_date')
        dttm = pendulum.parse(execution_date)
        form = DateTimeForm(data={'execution_date': dttm})
        root = request.args.get('root', '')
        dag = dagbag.get_dag(dag_id)

        if not dag or task_id not in dag.task_ids:
            flash(
                "Task [{}.{}] doesn't seem to exist"
                " at the moment".format(dag_id, task_id),
                "error")
            return redirect(url_for('Airflow.index'))
        task = copy.copy(dag.get_task(task_id))
        task.resolve_template_files()
        ti = TI(task=task, execution_date=dttm)
        ti.refresh_from_db()

        ti_attrs = []
        for attr_name in dir(ti):
            if not attr_name.startswith('_'):
                attr = getattr(ti, attr_name)
                if type(attr) != type(self.task):  # noqa
                    ti_attrs.append((attr_name, str(attr)))

        task_attrs = []
        for attr_name in dir(task):
            if not attr_name.startswith('_'):
                attr = getattr(task, attr_name)
                if type(attr) != type(self.task) and \
                        attr_name not in wwwutils.get_attr_renderer():  # noqa
                    task_attrs.append((attr_name, str(attr)))

        # Color coding the special attributes that are code
        special_attrs_rendered = {}
        for attr_name in wwwutils.get_attr_renderer():
            if hasattr(task, attr_name):
                source = getattr(task, attr_name)
                special_attrs_rendered[attr_name] = \
                    wwwutils.get_attr_renderer()[attr_name](source)

        no_failed_deps_result = [(
            "Unknown",
            "All dependencies are met but the task instance is not running. In most "
            "cases this just means that the task will probably be scheduled soon "
            "unless:<br/>\n- The scheduler is down or under heavy load<br/>\n{}\n"
            "<br/>\nIf this task instance does not start soon please contact your "
            "Airflow administrator for assistance.".format(
                "- This task instance already ran and had it's state changed manually "
                "(e.g. cleared in the UI)<br/>" if ti.state == State.NONE else ""))]

        # Use the scheduler's context to figure out which dependencies are not met
        dep_context = DepContext(SCHEDULER_QUEUED_DEPS)
        failed_dep_reasons = [(dep.dep_name, dep.reason) for dep in
                              ti.get_failed_dep_statuses(
                                  dep_context=dep_context)]

        title = "Task Instance Details"
        return self.render_template(
            'airflow/task.html',
            task_attrs=task_attrs,
            ti_attrs=ti_attrs,
            failed_dep_reasons=failed_dep_reasons or no_failed_deps_result,
            task_id=task_id,
            execution_date=execution_date,
            special_attrs_rendered=special_attrs_rendered,
            form=form,
            root=root,
            dag=dag, title=title)

    @expose('/xcom')
    @has_dag_access(can_dag_read=True)
    @has_access
    @action_logging
    @provide_session
    def xcom(self, session=None):
        dag_id = request.args.get('dag_id')
        task_id = request.args.get('task_id')
        # Carrying execution_date through, even though it's irrelevant for
        # this context
        execution_date = request.args.get('execution_date')
        dttm = pendulum.parse(execution_date)
        form = DateTimeForm(data={'execution_date': dttm})
        root = request.args.get('root', '')
        dm_db = models.DagModel
        ti_db = models.TaskInstance
        dag = session.query(dm_db).filter(dm_db.dag_id == dag_id).first()
        ti = session.query(ti_db).filter(ti_db.dag_id == dag_id and ti_db.task_id == task_id).first()

        if not ti:
            flash(
                "Task [{}.{}] doesn't seem to exist"
                " at the moment".format(dag_id, task_id),
                "error")
            return redirect(url_for('Airflow.index'))

        xcomlist = session.query(XCom).filter(
            XCom.dag_id == dag_id, XCom.task_id == task_id,
            XCom.execution_date == dttm).all()

        attributes = []
        for xcom in xcomlist:
            if not xcom.key.startswith('_'):
                attributes.append((xcom.key, xcom.value))

        title = "XCom"
        return self.render_template(
            'airflow/xcom.html',
            attributes=attributes,
            task_id=task_id,
            execution_date=execution_date,
            form=form,
            root=root,
            dag=dag, title=title)

    @expose('/run', methods=['POST'])
    @has_dag_access(can_dag_edit=True)
    @has_access
    @action_logging
    def run(self):
        dag_id = request.form.get('dag_id')
        task_id = request.form.get('task_id')
        origin = get_safe_url(request.form.get('origin'))
        dag = dagbag.get_dag(dag_id)
        task = dag.get_task(task_id)

        execution_date = request.form.get('execution_date')
        execution_date = pendulum.parse(execution_date)
        ignore_all_deps = request.form.get('ignore_all_deps') == "true"
        ignore_task_deps = request.form.get('ignore_task_deps') == "true"
        ignore_ti_state = request.form.get('ignore_ti_state') == "true"

        from airflow.executors import get_default_executor
        executor = get_default_executor()
        valid_celery_config = False
        valid_kubernetes_config = False

        try:
            from airflow.executors.celery_executor import CeleryExecutor
            valid_celery_config = isinstance(executor, CeleryExecutor)
        except ImportError:
            pass

        try:
            from airflow.contrib.executors.kubernetes_executor import KubernetesExecutor
            valid_kubernetes_config = isinstance(executor, KubernetesExecutor)
        except ImportError:
            pass

        if not valid_celery_config and not valid_kubernetes_config:
            flash("Only works with the Celery or Kubernetes executors, sorry", "error")
            return redirect(origin)

        ti = models.TaskInstance(task=task, execution_date=execution_date)
        ti.refresh_from_db()

        # Make sure the task instance can be run
        dep_context = DepContext(
            deps=RUNNING_DEPS,
            ignore_all_deps=ignore_all_deps,
            ignore_task_deps=ignore_task_deps,
            ignore_ti_state=ignore_ti_state)
        failed_deps = list(ti.get_failed_dep_statuses(dep_context=dep_context))
        if failed_deps:
            failed_deps_str = ", ".join(
                ["{}: {}".format(dep.dep_name, dep.reason) for dep in failed_deps])
            flash("Could not queue task instance for execution, dependencies not met: "
                  "{}".format(failed_deps_str),
                  "error")
            return redirect(origin)

        executor.start()
        executor.queue_task_instance(
            ti,
            ignore_all_deps=ignore_all_deps,
            ignore_task_deps=ignore_task_deps,
            ignore_ti_state=ignore_ti_state)
        executor.heartbeat()
        flash(
            "Sent {} to the message queue, "
            "it should start any moment now.".format(ti))
        return redirect(origin)

    @expose('/delete', methods=['POST'])
    @has_dag_access(can_dag_edit=True)
    @has_access
    @action_logging
    def delete(self):
        from airflow.api.common.experimental import delete_dag
        from airflow.exceptions import DagNotFound, DagFileExists

        dag_id = request.values.get('dag_id')
        origin = get_safe_url(request.values.get('origin'))

        try:
            delete_dag.delete_dag(dag_id)
        except DagNotFound:
            flash("DAG with id {} not found. Cannot delete".format(dag_id), 'error')
            return redirect(request.referrer)
        except DagFileExists:
            flash("Dag id {} is still in DagBag. "
                  "Remove the DAG file first.".format(dag_id),
                  'error')
            return redirect(request.referrer)

        flash("Deleting DAG with id {}. May take a couple minutes to fully"
              " disappear.".format(dag_id))

        # Upon success return to origin.
        return redirect(origin)

    @expose('/trigger', methods=['POST', 'GET'])
    @has_dag_access(can_dag_edit=True)
    @has_access
    @action_logging
    @provide_session
    def trigger(self, session=None):

        dag_id = request.values.get('dag_id')
        origin = get_safe_url(request.values.get('origin'))

        if request.method == 'GET':
            return self.render_template(
                'airflow/trigger.html',
                dag_id=dag_id,
                origin=origin,
                conf=''
            )

        dag = session.query(models.DagModel).filter(models.DagModel.dag_id == dag_id).first()
        if not dag:
            flash("Cannot find dag {}".format(dag_id))
            return redirect(origin)

        execution_date = timezone.utcnow()
        run_id = "manual__{0}".format(execution_date.isoformat())

        dr = DagRun.find(dag_id=dag_id, run_id=run_id)
        if dr:
            flash("This run_id {} already exists".format(run_id))
            return redirect(origin)

        run_conf = {}
        conf = request.values.get('conf')
        if conf:
            try:
                run_conf = json.loads(conf)
            except ValueError:
                flash("Invalid JSON configuration", "error")
                return self.render_template(
                    'airflow/trigger.html',
                    dag_id=dag_id,
                    origin=origin,
                    conf=conf
                )

        dag = dagbag.get_dag(dag_id)
        dag.create_dagrun(
            run_id=run_id,
            execution_date=execution_date,
            state=State.RUNNING,
            conf=run_conf,
            external_trigger=True
        )

        flash(
            "Triggered {}, "
            "it should start any moment now.".format(dag_id))
        return redirect(origin)

    def _clear_dag_tis(self, dag, start_date, end_date, origin,
                       recursive=False, confirmed=False, only_failed=False, cancel=False):
        from airflow.exceptions import AirflowException
        if confirmed:
            if cancel:
                count = dag.cancel(
                    start_date=start_date,
                    end_date=end_date,
                    include_subdags=recursive)
            else:
                count = dag.clear(
                    start_date=start_date,
                    end_date=end_date,
                    include_subdags=recursive,
                    include_parentdag=recursive,
                    only_failed=only_failed)

            flash("{0} task instances have been {1}".format(count, 'cleared' if not cancel else 'cancelled'))
            return redirect(origin)

        try:
            if cancel:
                tis = dag.cancel(
                    start_date=start_date,
                    end_date=end_date,
                    include_subdags=recursive,
                    dry_run=True,
                )
            else:
                tis = dag.clear(
                    start_date=start_date,
                    end_date=end_date,
                    include_subdags=recursive,
                    include_parentdag=recursive,
                    only_failed=only_failed,
                    dry_run=True,
                )
        except AirflowException as ex:
            flash(str(ex), 'error')
            return redirect(origin)

        if not tis:
            flash("No task instances to clear", 'error')
            response = redirect(origin)
        else:
            details = "\n".join([str(t) for t in tis])

            response = self.render_template(
                'airflow/confirm.html',
                message=("Here's the list of task instances you are about "
                         "to {0}:".format('clear' if not cancel else 'cancel')),
                details=details)

        return response

    @expose('/clear', methods=['POST'])
    @has_dag_access(can_dag_edit=True)
    @has_access
    @action_logging
    def clear(self):
        dag_id = request.form.get('dag_id')
        task_id = request.form.get('task_id')
        origin = get_safe_url(request.form.get('origin'))
        dag = dagbag.get_dag(dag_id)

        execution_date = request.form.get('execution_date')
        execution_date = pendulum.parse(execution_date)
        confirmed = request.form.get('confirmed') == "true"
        upstream = request.form.get('upstream') == "true"
        downstream = request.form.get('downstream') == "true"
        future = request.form.get('future') == "true"
        past = request.form.get('past') == "true"
        recursive = request.form.get('recursive') == "true"
        only_failed = request.form.get('only_failed') == "true"

        dag = dag.sub_dag(
            task_regex=r"^{0}$".format(task_id),
            include_downstream=downstream,
            include_upstream=upstream)

        end_date = execution_date if not future else None
        start_date = execution_date if not past else None

        return self._clear_dag_tis(dag, start_date, end_date, origin,
                                   recursive=recursive, confirmed=confirmed, only_failed=only_failed)

    @expose('/dagrun_clear', methods=['POST'])
    @has_dag_access(can_dag_edit=True)
    @has_access
    @action_logging
    def dagrun_clear(self):
        dag_id = request.form.get('dag_id')
        origin = get_safe_url(request.form.get('origin'))
        execution_date = request.form.get('execution_date')
        confirmed = request.form.get('confirmed') == "true"

        dag = dagbag.get_dag(dag_id)
        execution_date = pendulum.parse(execution_date)
        start_date = execution_date
        end_date = execution_date

        return self._clear_dag_tis(dag, start_date, end_date, origin,
                                   recursive=True, confirmed=confirmed)

<<<<<<< HEAD
    @expose('/blocked', methods=['POST'])
=======

    @expose('/dagrun_cancel', methods=['POST', 'GET'])
    @has_dag_access(can_dag_edit=True)
    @has_access
    @action_logging
    def dagrun_cancel(self):
        dag_id = request.args.get('dag_id')
        origin = request.args.get('origin') or "/"
        confirmed = request.form.get('confirmed') == "true"

        dag = dagbag.get_dag(dag_id)

        return self._clear_dag_tis(dag, None, None, origin,
                                   recursive=True, confirmed=confirmed, cancel=True)


    @expose('/blocked')
>>>>>>> 34880415
    @has_access
    @provide_session
    def blocked(self, session=None):
        allowed_dag_ids = appbuilder.sm.get_accessible_dag_ids()

        if 'all_dags' in allowed_dag_ids:
            allowed_dag_ids = [dag_id for dag_id, in session.query(models.DagModel.dag_id)]

        # Filter by post parameters
        selected_dag_ids = {
            unquote(dag_id) for dag_id in request.form.getlist('dag_ids') if dag_id
        }

        if selected_dag_ids:
            filter_dag_ids = selected_dag_ids.intersection(allowed_dag_ids)
        else:
            filter_dag_ids = allowed_dag_ids

        if not filter_dag_ids:
            return wwwutils.json_response([])

        DR = models.DagRun

        dags = (
            session.query(DR.dag_id, sqla.func.count(DR.id))
                   .filter(DR.state == State.RUNNING)
                   .filter(DR.dag_id.in_(filter_dag_ids))
                   .group_by(DR.dag_id)
        )

        payload = []
        for dag_id, active_dag_runs in dags:
            max_active_runs = 0
            dag = dagbag.get_dag(dag_id)
            if dag:
                # TODO: Make max_active_runs a column so we can query for it directly
                max_active_runs = dag.max_active_runs
            payload.append({
                'dag_id': dag_id,
                'active_dag_run': active_dag_runs,
                'max_active_runs': max_active_runs,
            })
        return wwwutils.json_response(payload)

    def _mark_dagrun_state_as_failed(self, dag_id, execution_date, confirmed, origin):
        if not execution_date:
            flash('Invalid execution date', 'error')
            return redirect(origin)

        execution_date = pendulum.parse(execution_date)
        dag = dagbag.get_dag(dag_id)

        if not dag:
            flash('Cannot find DAG: {}'.format(dag_id), 'error')
            return redirect(origin)

        new_dag_state = set_dag_run_state_to_failed(dag, execution_date, commit=confirmed)

        if confirmed:
            flash('Marked failed on {} task instances'.format(len(new_dag_state)))
            return redirect(origin)

        else:
            details = '\n'.join([str(t) for t in new_dag_state])

            response = self.render_template(
                'airflow/confirm.html',
                message=("Here's the list of task instances you are about to mark as failed"),
                details=details)

            return response

    def _mark_dagrun_state_as_success(self, dag_id, execution_date, confirmed, origin):
        if not execution_date:
            flash('Invalid execution date', 'error')
            return redirect(origin)

        execution_date = pendulum.parse(execution_date)
        dag = dagbag.get_dag(dag_id)

        if not dag:
            flash('Cannot find DAG: {}'.format(dag_id), 'error')
            return redirect(origin)

        new_dag_state = set_dag_run_state_to_success(dag, execution_date,
                                                     commit=confirmed)

        if confirmed:
            flash('Marked success on {} task instances'.format(len(new_dag_state)))
            return redirect(origin)

        else:
            details = '\n'.join([str(t) for t in new_dag_state])

            response = self.render_template(
                'airflow/confirm.html',
                message=("Here's the list of task instances you are about to mark as success"),
                details=details)

            return response

    @expose('/dagrun_failed', methods=['POST'])
    @has_dag_access(can_dag_edit=True)
    @has_access
    @action_logging
    def dagrun_failed(self):
        dag_id = request.form.get('dag_id')
        execution_date = request.form.get('execution_date')
        confirmed = request.form.get('confirmed') == 'true'
        origin = get_safe_url(request.form.get('origin'))
        return self._mark_dagrun_state_as_failed(dag_id, execution_date,
                                                 confirmed, origin)

    @expose('/dagrun_success', methods=['POST'])
    @has_dag_access(can_dag_edit=True)
    @has_access
    @action_logging
    def dagrun_success(self):
        dag_id = request.form.get('dag_id')
        execution_date = request.form.get('execution_date')
        confirmed = request.form.get('confirmed') == 'true'
        origin = get_safe_url(request.form.get('origin'))
        return self._mark_dagrun_state_as_success(dag_id, execution_date,
                                                  confirmed, origin)

    def _mark_task_instance_state(self, dag_id, task_id, origin, execution_date,
                                  confirmed, upstream, downstream,
                                  future, past, state):
        dag = dagbag.get_dag(dag_id)
        task = dag.get_task(task_id)
        task.dag = dag

        execution_date = pendulum.parse(execution_date)

        if not dag:
            flash("Cannot find DAG: {}".format(dag_id))
            return redirect(origin)

        if not task:
            flash("Cannot find task {} in DAG {}".format(task_id, dag.dag_id))
            return redirect(origin)

        from airflow.api.common.experimental.mark_tasks import set_state

        if confirmed:
            altered = set_state(tasks=[task], execution_date=execution_date,
                                upstream=upstream, downstream=downstream,
                                future=future, past=past, state=state,
                                commit=True)

            flash("Marked {} on {} task instances".format(state, len(altered)))
            return redirect(origin)

        to_be_altered = set_state(tasks=[task], execution_date=execution_date,
                                  upstream=upstream, downstream=downstream,
                                  future=future, past=past, state=state,
                                  commit=False)

        details = "\n".join([str(t) for t in to_be_altered])

        response = self.render_template(
            "airflow/confirm.html",
            message=("Here's the list of task instances you are about to mark as {}:".format(state)),
            details=details)

        return response

    @expose('/failed', methods=['POST'])
    @has_dag_access(can_dag_edit=True)
    @has_access
    @action_logging
    def failed(self):
        dag_id = request.form.get('dag_id')
        task_id = request.form.get('task_id')
        origin = get_safe_url(request.form.get('origin'))
        execution_date = request.form.get('execution_date')

        confirmed = request.form.get('confirmed') == "true"
        upstream = request.form.get('failed_upstream') == "true"
        downstream = request.form.get('failed_downstream') == "true"
        future = request.form.get('failed_future') == "true"
        past = request.form.get('failed_past') == "true"

        return self._mark_task_instance_state(dag_id, task_id, origin, execution_date,
                                              confirmed, upstream, downstream,
                                              future, past, State.FAILED)

    @expose('/success', methods=['POST'])
    @has_dag_access(can_dag_edit=True)
    @has_access
    @action_logging
    def success(self):
        dag_id = request.form.get('dag_id')
        task_id = request.form.get('task_id')
        origin = get_safe_url(request.form.get('origin'))
        execution_date = request.form.get('execution_date')

        confirmed = request.form.get('confirmed') == "true"
        upstream = request.form.get('success_upstream') == "true"
        downstream = request.form.get('success_downstream') == "true"
        future = request.form.get('success_future') == "true"
        past = request.form.get('success_past') == "true"

        return self._mark_task_instance_state(dag_id, task_id, origin, execution_date,
                                              confirmed, upstream, downstream,
                                              future, past, State.SUCCESS)

    @expose('/tree')
    @has_dag_access(can_dag_read=True)
    @has_access
    @gzipped
    @action_logging
    @provide_session
    def tree(self, session=None):
        dag_id = request.args.get('dag_id')
        blur = conf.getboolean('webserver', 'demo_mode')
        dag = dagbag.get_dag(dag_id)
        if not dag:
            flash('DAG "{0}" seems to be missing.'.format(dag_id), "error")
            return redirect(url_for('Airflow.index'))

        root = request.args.get('root')
        if root:
            dag = dag.sub_dag(
                task_regex=root,
                include_downstream=False,
                include_upstream=True)

        base_date = request.args.get('base_date')
        num_runs = request.args.get('num_runs')
        if num_runs:
            num_runs = int(num_runs)
        else:
            num_runs = conf.getint('webserver', 'default_dag_run_display_number')

        if base_date:
            base_date = timezone.parse(base_date)
        else:
            base_date = dag.latest_execution_date or timezone.utcnow()

        DR = models.DagRun
        dag_runs = (
            session.query(DR)
            .filter(
                DR.dag_id == dag.dag_id,
                DR.execution_date <= base_date)
            .order_by(DR.execution_date.desc())
            .limit(num_runs)
            .all()
        )
        dag_runs = {
            dr.execution_date: alchemy_to_dict(dr) for dr in dag_runs
        }

        dates = sorted(list(dag_runs.keys()))
        max_date = max(dates) if dates else None
        min_date = min(dates) if dates else None

        tis = dag.get_task_instances(
            start_date=min_date, end_date=base_date, session=session)
        task_instances = {}
        for ti in tis:
            task_instances[(ti.task_id, ti.execution_date)] = ti

        expanded = set()
        # The default recursion traces every path so that tree view has full
        # expand/collapse functionality. After 5,000 nodes we stop and fall
        # back on a quick DFS search for performance. See PR #320.
        node_count = [0]
        node_limit = 5000 / max(1, len(dag.leaves))

        def encode_ti(ti):
            if not ti:
                return None

            # NOTE: order of entry is important here because client JS relies on it for
            # tree node reconstruction. Remember to change JS code in tree.html
            # whenever order is altered.
            data = [
                ti.state,
                ti.try_number,
                None,  # start_ts
                None,  # duration
            ]

            if ti.start_date:
                # round to seconds to reduce payload size
                if six.PY2:
                    data[2] = int(pendulum.instance(ti.start_date).timestamp())
                else:
                    data[2] = int(ti.start_date.timestamp())
                if ti.duration is not None:
                    data[3] = int(ti.duration)

            return data

        def recurse_nodes(task, visited):
            node_count[0] += 1
            visited.add(task)
            task_id = task.task_id

            node = {
                'name': task.task_id,
                'instances': [
                    encode_ti(task_instances.get((task_id, d)))
                    for d in dates
                ],
                'num_dep': len(task.downstream_list),
                'operator': task.task_type,
                'retries': task.retries,
                'owner': task.owner,
                'ui_color': task.ui_color,
            }

            if task.downstream_list:
                children = [
                    recurse_nodes(t, visited) for t in task.downstream_list
                    if node_count[0] < node_limit or t not in visited]

                # D3 tree uses children vs _children to define what is
                # expanded or not. The following block makes it such that
                # repeated nodes are collapsed by default.
                if task.task_id not in expanded:
                    children_key = 'children'
                    expanded.add(task.task_id)
                else:
                    children_key = "_children"
                node[children_key] = children

            if task.depends_on_past:
                node['depends_on_past'] = task.depends_on_past
            if task.start_date:
                # round to seconds to reduce payload size
                if six.PY2:
                    node['start_ts'] = int(pendulum.instance(task.start_date).timestamp())
                else:
                    node['start_ts'] = int(task.start_date.timestamp())
                if task.end_date:
                    # round to seconds to reduce payload size
                    if six.PY2:
                        node['end_ts'] = int(pendulum.instance(task.end_date).timestamp())
                    else:
                        node['end_ts'] = int(task.end_date.timestamp())
            if task.extra_links:
                node['extra_links'] = task.extra_links
            return node

        data = {
            'name': '[DAG]',
            'children': [recurse_nodes(t, set()) for t in dag.roots],
            'instances': [
                dag_runs.get(d) or {'execution_date': d.isoformat()}
                for d in dates
            ],
        }

        form = DateTimeWithNumRunsForm(data={'base_date': max_date,
                                             'num_runs': num_runs})
        external_logs = conf.get('elasticsearch', 'frontend')
        doc_md = wwwutils.wrapped_markdown(getattr(dag, 'doc_md', None), css_class='dag-doc')

        # avoid spaces to reduce payload size
        data = htmlsafe_json_dumps(data, separators=(',', ':'))

        return self.render_template(
            'airflow/tree.html',
            operators=sorted({op.task_type: op for op in dag.tasks}.values(),
                             key=lambda x: x.task_type),
            root=root,
            form=form,
            dag=dag,
            doc_md=doc_md,
            data=data,
            blur=blur, num_runs=num_runs,
            show_external_logs=bool(external_logs))

    @expose('/graph')
    @has_dag_access(can_dag_read=True)
    @has_access
    @gzipped
    @action_logging
    @provide_session
    def graph(self, session=None):
        dag_id = request.args.get('dag_id')
        blur = conf.getboolean('webserver', 'demo_mode')
        dag = dagbag.get_dag(dag_id)
        if not dag:
            flash('DAG "{0}" seems to be missing.'.format(dag_id), "error")
            return redirect(url_for('Airflow.index'))

        root = request.args.get('root')
        if root:
            dag = dag.sub_dag(
                task_regex=root,
                include_upstream=True,
                include_downstream=False)

        arrange = request.args.get('arrange', dag.orientation)

        nodes = []
        edges = []
        for task in dag.tasks:
            nodes.append({
                'id': task.task_id,
                'value': {
                    'label': task.task_id,
                    'labelStyle': "fill:{0};".format(task.ui_fgcolor),
                    'style': "fill:{0};".format(task.ui_color),
                    'rx': 5,
                    'ry': 5,
                }
            })

        def get_downstream(task):
            for t in task.downstream_list:
                edge = {
                    'source_id': task.task_id,
                    'target_id': t.task_id,
                }
                if edge not in edges:
                    edges.append(edge)
                    get_downstream(t)

        for t in dag.roots:
            get_downstream(t)

        dt_nr_dr_data = get_date_time_num_runs_dag_runs_form_data(request, session, dag)
        dt_nr_dr_data['arrange'] = arrange
        dttm = dt_nr_dr_data['dttm']

        class GraphForm(DateTimeWithNumRunsWithDagRunsForm):
            arrange = SelectField("Layout", choices=(
                ('LR', "Left->Right"),
                ('RL', "Right->Left"),
                ('TB', "Top->Bottom"),
                ('BT', "Bottom->Top"),
            ))

        form = GraphForm(data=dt_nr_dr_data)
        form.execution_date.choices = dt_nr_dr_data['dr_choices']

        task_instances = {
            ti.task_id: alchemy_to_dict(ti)
            for ti in dag.get_task_instances(dttm, dttm, session=session)}
        tasks = {
            t.task_id: {
                'dag_id': t.dag_id,
                'task_type': t.task_type,
                'extra_links': t.extra_links,
            }
            for t in dag.tasks}
        if not tasks:
            flash("No tasks found", "error")
        session.commit()
        doc_md = wwwutils.wrapped_markdown(getattr(dag, 'doc_md', None), css_class='dag-doc')

        external_logs = conf.get('elasticsearch', 'frontend')
        return self.render_template(
            'airflow/graph.html',
            dag=dag,
            form=form,
            width=request.args.get('width', "100%"),
            height=request.args.get('height', "800"),
            execution_date=dttm.isoformat(),
            state_token=wwwutils.state_token(dt_nr_dr_data['dr_state']),
            doc_md=doc_md,
            arrange=arrange,
            operators=sorted({op.task_type: op for op in dag.tasks}.values(),
                             key=lambda x: x.task_type),
            blur=blur,
            root=root or '',
            task_instances=task_instances,
            tasks=tasks,
            nodes=nodes,
            edges=edges,
            show_external_logs=bool(external_logs))

    @expose('/duration')
    @has_dag_access(can_dag_read=True)
    @has_access
    @action_logging
    @provide_session
    def duration(self, session=None):
        default_dag_run = conf.getint('webserver', 'default_dag_run_display_number')
        dag_id = request.args.get('dag_id')
        dag = dagbag.get_dag(dag_id)
        base_date = request.args.get('base_date')
        num_runs = request.args.get('num_runs')
        num_runs = int(num_runs) if num_runs else default_dag_run

        if dag is None:
            flash('DAG "{0}" seems to be missing.'.format(dag_id), "error")
            return redirect(url_for('Airflow.index'))

        if base_date:
            base_date = pendulum.parse(base_date)
        else:
            base_date = dag.latest_execution_date or timezone.utcnow()

        dates = dag.date_range(base_date, num=-abs(num_runs))
        min_date = dates[0] if dates else timezone.utc_epoch()

        root = request.args.get('root')
        if root:
            dag = dag.sub_dag(
                task_regex=root,
                include_upstream=True,
                include_downstream=False)

        chart_height = wwwutils.get_chart_height(dag)
        chart = nvd3.lineChart(
            name="lineChart", x_is_date=True, height=chart_height, width="1200")
        cum_chart = nvd3.lineChart(
            name="cumLineChart", x_is_date=True, height=chart_height, width="1200")

        y = defaultdict(list)
        x = defaultdict(list)
        cum_y = defaultdict(list)

        tis = dag.get_task_instances(
            start_date=min_date, end_date=base_date, session=session)
        TF = TaskFail
        ti_fails = (
            session.query(TF)
                   .filter(TF.dag_id == dag.dag_id,  # noqa
                           TF.execution_date >= min_date,
                           TF.execution_date <= base_date,
                           TF.task_id.in_([t.task_id for t in dag.tasks]))
                   .all()  # noqa
        )

        fails_totals = defaultdict(int)
        for tf in ti_fails:
            dict_key = (tf.dag_id, tf.task_id, tf.execution_date)
            if tf.duration:
                fails_totals[dict_key] += tf.duration

        for ti in tis:
            if ti.duration:
                dttm = wwwutils.epoch(ti.execution_date)
                x[ti.task_id].append(dttm)
                y[ti.task_id].append(float(ti.duration))
                fails_dict_key = (ti.dag_id, ti.task_id, ti.execution_date)
                fails_total = fails_totals[fails_dict_key]
                cum_y[ti.task_id].append(float(ti.duration + fails_total))

        # determine the most relevant time unit for the set of task instance
        # durations for the DAG
        y_unit = infer_time_unit([d for t in y.values() for d in t])
        cum_y_unit = infer_time_unit([d for t in cum_y.values() for d in t])
        # update the y Axis on both charts to have the correct time units
        chart.create_y_axis('yAxis', format='.02f', custom_format=False,
                            label='Duration ({})'.format(y_unit))
        chart.axislist['yAxis']['axisLabelDistance'] = '-15'
        cum_chart.create_y_axis('yAxis', format='.02f', custom_format=False,
                                label='Duration ({})'.format(cum_y_unit))
        cum_chart.axislist['yAxis']['axisLabelDistance'] = '-15'

        for task in dag.tasks:
            if x[task.task_id]:
                chart.add_serie(name=task.task_id, x=x[task.task_id],
                                y=scale_time_units(y[task.task_id], y_unit))
                cum_chart.add_serie(name=task.task_id, x=x[task.task_id],
                                    y=scale_time_units(cum_y[task.task_id],
                                                       cum_y_unit))

        dates = sorted(list({ti.execution_date for ti in tis}))
        max_date = max([ti.execution_date for ti in tis]) if dates else None

        session.commit()

        form = DateTimeWithNumRunsForm(data={'base_date': max_date,
                                             'num_runs': num_runs})
        chart.buildcontent()
        cum_chart.buildcontent()
        s_index = cum_chart.htmlcontent.rfind('});')
        cum_chart.htmlcontent = (cum_chart.htmlcontent[:s_index] +
                                 "$( document ).trigger('chartload')" +
                                 cum_chart.htmlcontent[s_index:])

        return self.render_template(
            'airflow/duration_chart.html',
            dag=dag,
            demo_mode=conf.getboolean('webserver', 'demo_mode'),
            root=root,
            form=form,
            chart=Markup(chart.htmlcontent),
            cum_chart=Markup(cum_chart.htmlcontent),
        )

    @expose('/tries')
    @has_dag_access(can_dag_read=True)
    @has_access
    @action_logging
    @provide_session
    def tries(self, session=None):
        default_dag_run = conf.getint('webserver', 'default_dag_run_display_number')
        dag_id = request.args.get('dag_id')
        dag = dagbag.get_dag(dag_id)
        base_date = request.args.get('base_date')
        num_runs = request.args.get('num_runs')
        num_runs = int(num_runs) if num_runs else default_dag_run

        if base_date:
            base_date = pendulum.parse(base_date)
        else:
            base_date = dag.latest_execution_date or timezone.utcnow()

        dates = dag.date_range(base_date, num=-abs(num_runs))
        min_date = dates[0] if dates else timezone.utc_epoch()

        root = request.args.get('root')
        if root:
            dag = dag.sub_dag(
                task_regex=root,
                include_upstream=True,
                include_downstream=False)

        chart_height = wwwutils.get_chart_height(dag)
        chart = nvd3.lineChart(
            name="lineChart", x_is_date=True, y_axis_format='d', height=chart_height,
            width="1200")

        for task in dag.tasks:
            y = []
            x = []
            for ti in task.get_task_instances(start_date=min_date,
                                              end_date=base_date,
                                              session=session):
                dttm = wwwutils.epoch(ti.execution_date)
                x.append(dttm)
                # y value should reflect completed tries to have a 0 baseline.
                y.append(ti.prev_attempted_tries)
            if x:
                chart.add_serie(name=task.task_id, x=x, y=y)

        tis = dag.get_task_instances(
            start_date=min_date, end_date=base_date, session=session)
        tries = sorted(list({ti.try_number for ti in tis}))
        max_date = max([ti.execution_date for ti in tis]) if tries else None

        session.commit()

        form = DateTimeWithNumRunsForm(data={'base_date': max_date,
                                             'num_runs': num_runs})

        chart.buildcontent()

        return self.render_template(
            'airflow/chart.html',
            dag=dag,
            demo_mode=conf.getboolean('webserver', 'demo_mode'),
            root=root,
            form=form,
            chart=Markup(chart.htmlcontent),
        )

    @expose('/landing_times')
    @has_dag_access(can_dag_read=True)
    @has_access
    @action_logging
    @provide_session
    def landing_times(self, session=None):
        default_dag_run = conf.getint('webserver', 'default_dag_run_display_number')
        dag_id = request.args.get('dag_id')
        dag = dagbag.get_dag(dag_id)
        base_date = request.args.get('base_date')
        num_runs = request.args.get('num_runs')
        num_runs = int(num_runs) if num_runs else default_dag_run

        if base_date:
            base_date = pendulum.parse(base_date)
        else:
            base_date = dag.latest_execution_date or timezone.utcnow()

        dates = dag.date_range(base_date, num=-abs(num_runs))
        min_date = dates[0] if dates else timezone.utc_epoch()

        root = request.args.get('root')
        if root:
            dag = dag.sub_dag(
                task_regex=root,
                include_upstream=True,
                include_downstream=False)

        chart_height = wwwutils.get_chart_height(dag)
        chart = nvd3.lineChart(
            name="lineChart", x_is_date=True, height=chart_height, width="1200")
        y = {}
        x = {}
        for task in dag.tasks:
            task_id = task.task_id
            y[task_id] = []
            x[task_id] = []
            for ti in task.get_task_instances(start_date=min_date, end_date=base_date):
                ts = ti.execution_date
                if dag.schedule_interval and dag.following_schedule(ts):
                    ts = dag.following_schedule(ts)
                if ti.end_date:
                    dttm = wwwutils.epoch(ti.execution_date)
                    secs = (ti.end_date - ts).total_seconds()
                    x[task_id].append(dttm)
                    y[task_id].append(secs)

        # determine the most relevant time unit for the set of landing times
        # for the DAG
        y_unit = infer_time_unit([d for t in y.values() for d in t])
        # update the y Axis to have the correct time units
        chart.create_y_axis('yAxis', format='.02f', custom_format=False,
                            label='Landing Time ({})'.format(y_unit))
        chart.axislist['yAxis']['axisLabelDistance'] = '-15'
        for task in dag.tasks:
            if x[task.task_id]:
                chart.add_serie(name=task.task_id, x=x[task.task_id],
                                y=scale_time_units(y[task.task_id], y_unit))

        tis = dag.get_task_instances(
            start_date=min_date, end_date=base_date, session=session)
        dates = sorted(list({ti.execution_date for ti in tis}))
        max_date = max([ti.execution_date for ti in tis]) if dates else None

        session.commit()

        form = DateTimeWithNumRunsForm(data={'base_date': max_date,
                                             'num_runs': num_runs})
        chart.buildcontent()
        return self.render_template(
            'airflow/chart.html',
            dag=dag,
            chart=Markup(chart.htmlcontent),
            height=str(chart_height + 100) + "px",
            demo_mode=conf.getboolean('webserver', 'demo_mode'),
            root=root,
            form=form,
        )

    @expose('/paused', methods=['POST'])
    @has_dag_access(can_dag_edit=True)
    @has_access
    @action_logging
    @provide_session
    def paused(self, session=None):
        dag_id = request.args.get('dag_id')
        is_paused = True if request.args.get('is_paused') == 'false' else False
        models.DagModel.get_dagmodel(dag_id).set_is_paused(
            is_paused=is_paused,
            store_serialized_dags=STORE_SERIALIZED_DAGS)
        return "OK"

    @expose('/refresh', methods=['POST'])
    @has_dag_access(can_dag_edit=True)
    @has_access
    @action_logging
    @provide_session
    def refresh(self, session=None):
        DagModel = models.DagModel
        dag_id = request.values.get('dag_id')
        orm_dag = session.query(
            DagModel).filter(DagModel.dag_id == dag_id).first()

        if orm_dag:
            orm_dag.last_expired = timezone.utcnow()
            session.merge(orm_dag)
        session.commit()

        dag = dagbag.get_dag(dag_id)
        # sync dag permission
        appbuilder.sm.sync_perm_for_dag(dag_id, dag.access_control)

        flash("DAG [{}] is now fresh as a daisy".format(dag_id))
        return redirect(request.referrer)

    @expose('/gantt')
    @has_dag_access(can_dag_read=True)
    @has_access
    @action_logging
    @provide_session
    def gantt(self, session=None):
        dag_id = request.args.get('dag_id')
        dag = dagbag.get_dag(dag_id)
        demo_mode = conf.getboolean('webserver', 'demo_mode')

        root = request.args.get('root')
        if root:
            dag = dag.sub_dag(
                task_regex=root,
                include_upstream=True,
                include_downstream=False)

        dt_nr_dr_data = get_date_time_num_runs_dag_runs_form_data(request, session, dag)
        dttm = dt_nr_dr_data['dttm']

        form = DateTimeWithNumRunsWithDagRunsForm(data=dt_nr_dr_data)
        form.execution_date.choices = dt_nr_dr_data['dr_choices']

        tis = [
            ti for ti in dag.get_task_instances(dttm, dttm, session=session)
            if ti.start_date and ti.state]
        tis = sorted(tis, key=lambda ti: ti.start_date)
        TF = TaskFail
        ti_fails = list(itertools.chain(*[(
            session
            .query(TF)
            .filter(TF.dag_id == ti.dag_id,
                    TF.task_id == ti.task_id,
                    TF.execution_date == ti.execution_date)
            .all()
        ) for ti in tis]))

        # determine bars to show in the gantt chart
        # all reschedules of one attempt are combinded into one bar
        gantt_bar_items = []

        tasks = []
        for ti in tis:
            end_date = ti.end_date or timezone.utcnow()
            # prev_attempted_tries will reflect the currently running try_number
            # or the try_number of the last complete run
            # https://issues.apache.org/jira/browse/AIRFLOW-2143
            try_count = ti.prev_attempted_tries
            gantt_bar_items.append((ti.task_id, ti.start_date, end_date, ti.state, try_count))
            d = alchemy_to_dict(ti)
            d['extraLinks'] = dag.get_task(ti.task_id).extra_links
            tasks.append(d)

        tf_count = 0
        try_count = 1
        prev_task_id = ""
        for tf in ti_fails:
            end_date = tf.end_date or timezone.utcnow()
            start_date = tf.start_date or end_date
            if tf_count != 0 and tf.task_id == prev_task_id:
                try_count = try_count + 1
            else:
                try_count = 1
            prev_task_id = tf.task_id
            gantt_bar_items.append((tf.task_id, start_date, end_date, State.FAILED, try_count))
            tf_count = tf_count + 1
            task = dag.get_task(tf.task_id)
            d = alchemy_to_dict(tf)
            d['state'] = State.FAILED
            d['operator'] = task.task_type
            d['try_number'] = try_count
            d['extraLinks'] = task.extra_links
            tasks.append(d)

        data = {
            'taskNames': [ti.task_id for ti in tis],
            'tasks': tasks,
            'height': len(tis) * 25 + 25,
        }

        session.commit()

        return self.render_template(
            'airflow/gantt.html',
            dag=dag,
            execution_date=dttm.isoformat(),
            form=form,
            data=data,
            base_date='',
            demo_mode=demo_mode,
            root=root,
        )

    @expose('/extra_links')
    @has_dag_access(can_dag_read=True)
    @has_access
    @action_logging
    def extra_links(self):
        """
        A restful endpoint that returns external links for a given Operator

        It queries the operator that sent the request for the links it wishes
        to provide for a given external link name.

        API: GET
        Args: dag_id: The id of the dag containing the task in question
              task_id: The id of the task in question
              execution_date: The date of execution of the task
              link_name: The name of the link reference to find the actual URL for

        Returns:
            200: {url: <url of link>, error: None} - returned when there was no problem
                finding the URL
            404: {url: None, error: <error message>} - returned when the operator does
                not return a URL
        """
        dag_id = request.args.get('dag_id')
        task_id = request.args.get('task_id')
        execution_date = request.args.get('execution_date')
        link_name = request.args.get('link_name')
        dttm = airflow.utils.timezone.parse(execution_date)
        dag = dagbag.get_dag(dag_id)

        if not dag or task_id not in dag.task_ids:
            response = jsonify(
                {'url': None,
                 'error': "can't find dag {dag} or task_id {task_id}".format(
                     dag=dag,
                     task_id=task_id
                 )}
            )
            response.status_code = 404
            return response

        task = dag.get_task(task_id)

        try:
            url = task.get_extra_links(dttm, link_name)
        except ValueError as err:
            response = jsonify({'url': None, 'error': str(err)})
            response.status_code = 404
            return response
        if url:
            response = jsonify({'error': None, 'url': url})
            response.status_code = 200
            return response
        else:
            response = jsonify(
                {'url': None, 'error': 'No URL found for {dest}'.format(dest=link_name)})
            response.status_code = 404
            return response

    @expose('/object/task_instances')
    @has_dag_access(can_dag_read=True)
    @has_access
    @action_logging
    @provide_session
    def task_instances(self, session=None):
        dag_id = request.args.get('dag_id')
        dag = dagbag.get_dag(dag_id)

        dttm = request.args.get('execution_date')
        if dttm:
            dttm = pendulum.parse(dttm)
        else:
            return "Error: Invalid execution_date"

        task_instances = {
            ti.task_id: alchemy_to_dict(ti)
            for ti in dag.get_task_instances(dttm, dttm, session=session)}

        return json.dumps(task_instances)


class VersionView(AirflowBaseView):
    default_view = 'version'

    @expose('/version')
    @has_access
    def version(self):
        try:
            airflow_version = airflow.__version__
        except Exception as e:
            airflow_version = None
            logging.error(e)

        # Get the Git repo and git hash
        git_version = None
        try:
            with open(os.path.join(*[settings.AIRFLOW_HOME,
                                   'airflow', 'git_version'])) as f:
                git_version = f.readline()
        except Exception as e:
            logging.error(e)

        # Render information
        title = "Version Info"
        return self.render_template(
            'airflow/version.html',
            title=title,
            airflow_version=airflow_version,
            git_version=git_version)


class ConfigurationView(AirflowBaseView):
    default_view = 'conf'

    @expose('/configuration')
    @has_access
    def conf(self):
        raw = request.args.get('raw') == "true"
        title = "Airflow Configuration"
        subtitle = configuration.AIRFLOW_CONFIG
        # Don't show config when expose_config variable is False in airflow config
        if conf.getboolean("webserver", "expose_config"):
            with open(configuration.AIRFLOW_CONFIG, 'r') as f:
                config = f.read()
            table = [(section, key, value, source)
                     for section, parameters in conf.as_dict(True, True).items()
                     for key, (value, source) in parameters.items()]
        else:
            config = (
                "# Your Airflow administrator chose not to expose the "
                "configuration, most likely for security reasons.")
            table = None

        if raw:
            return Response(
                response=config,
                status=200,
                mimetype="application/text")
        else:
            code_html = Markup(highlight(
                config,
                lexers.IniLexer(),  # Lexer call
                HtmlFormatter(noclasses=True))
            )
            return self.render_template(
                'airflow/config.html',
                pre_subtitle=settings.HEADER + "  v" + airflow.__version__,
                code_html=code_html, title=title, subtitle=subtitle,
                table=table)


######################################################################################
#                                    ModelViews
######################################################################################

class DagFilter(BaseFilter):
    def apply(self, query, func): # noqa
        if appbuilder.sm.has_all_dags_access():
            return query
        filter_dag_ids = appbuilder.sm.get_accessible_dag_ids()
        return query.filter(self.model.dag_id.in_(filter_dag_ids))


class AirflowModelView(ModelView):
    list_widget = AirflowModelListWidget
    page_size = PAGE_SIZE

    CustomSQLAInterface = wwwutils.CustomSQLAInterface


class SlaMissModelView(AirflowModelView):
    route_base = '/slamiss'

    datamodel = AirflowModelView.CustomSQLAInterface(SlaMiss)

    base_permissions = ['can_list']

    list_columns = ['dag_id', 'task_id', 'execution_date', 'email_sent', 'timestamp']
    add_columns = ['dag_id', 'task_id', 'execution_date', 'email_sent', 'timestamp']
    edit_columns = ['dag_id', 'task_id', 'execution_date', 'email_sent', 'timestamp']
    search_columns = ['dag_id', 'task_id', 'email_sent', 'timestamp', 'execution_date']
    base_order = ('execution_date', 'desc')
    base_filters = [['dag_id', DagFilter, lambda: []]]

    formatters_columns = {
        'task_id': wwwutils.task_instance_link,
        'execution_date': wwwutils.datetime_f('execution_date'),
        'timestamp': wwwutils.datetime_f('timestamp'),
        'dag_id': wwwutils.dag_link,
    }


class XComModelView(AirflowModelView):
    route_base = '/xcom'

    datamodel = AirflowModelView.CustomSQLAInterface(XCom)

    base_permissions = ['can_list', 'can_delete']

    search_columns = ['key', 'value', 'timestamp', 'execution_date', 'task_id', 'dag_id']
    list_columns = ['key', 'value', 'timestamp', 'execution_date', 'task_id', 'dag_id']
    base_order = ('execution_date', 'desc')

    base_filters = [['dag_id', DagFilter, lambda: []]]

    formatters_columns = {
        'task_id': wwwutils.task_instance_link,
        'execution_date': wwwutils.datetime_f('execution_date'),
        'timestamp': wwwutils.datetime_f('timestamp'),
        'dag_id': wwwutils.dag_link,
    }

    @action('muldelete', 'Delete', "Are you sure you want to delete selected records?",
            single=False)
    def action_muldelete(self, items):
        self.datamodel.delete_all(items)
        self.update_redirect()
        return redirect(self.get_redirect())

    def pre_add(self, item):
        item.execution_date = timezone.make_aware(item.execution_date)
        item.value = XCom.serialize_value(item.value)

    def pre_update(self, item):
        item.execution_date = timezone.make_aware(item.execution_date)
        item.value = XCom.serialize_value(item.value)


class ConnectionModelView(AirflowModelView):
    route_base = '/connection'

    datamodel = AirflowModelView.CustomSQLAInterface(Connection)

    base_permissions = ['can_add', 'can_list', 'can_edit', 'can_delete']

    extra_fields = ['extra__jdbc__drv_path', 'extra__jdbc__drv_clsname',
                    'extra__google_cloud_platform__project',
                    'extra__google_cloud_platform__key_path',
                    'extra__google_cloud_platform__keyfile_dict',
                    'extra__google_cloud_platform__scope',
                    'extra__google_cloud_platform__num_retries',
                    'extra__grpc__auth_type',
                    'extra__grpc__credential_pem_file',
                    'extra__grpc__scopes']
    list_columns = ['conn_id', 'conn_type', 'host', 'port', 'is_encrypted',
                    'is_extra_encrypted']
    add_columns = edit_columns = ['conn_id', 'conn_type', 'host', 'schema',
                                  'login', 'password', 'port', 'extra'] + extra_fields
    add_form = edit_form = ConnectionForm
    add_template = 'airflow/conn_create.html'
    edit_template = 'airflow/conn_edit.html'

    base_order = ('conn_id', 'asc')

    @action('muldelete', 'Delete', 'Are you sure you want to delete selected records?',
            single=False)
    @has_dag_access(can_dag_edit=True)
    def action_muldelete(self, items):
        self.datamodel.delete_all(items)
        self.update_redirect()
        return redirect(self.get_redirect())

    def process_form(self, form, is_created):
        formdata = form.data
        if formdata['conn_type'] in ['jdbc', 'google_cloud_platform', 'grpc']:
            extra = {
                key: formdata[key]
                for key in self.extra_fields if key in formdata}
            form.extra.data = json.dumps(extra)

    def prefill_form(self, form, pk):
        try:
            d = json.loads(form.data.get('extra', '{}'))
        except Exception:
            d = {}

        if not hasattr(d, 'get'):
            logging.warning('extra field for {} is not iterable'.format(
                form.data.get('conn_id', '<unknown>')))
            return

        for field in self.extra_fields:
            value = d.get(field, '')
            if value:
                field = getattr(form, field)
                field.data = value


class PoolModelView(AirflowModelView):
    route_base = '/pool'

    datamodel = AirflowModelView.CustomSQLAInterface(models.Pool)

    base_permissions = ['can_add', 'can_list', 'can_edit', 'can_delete']

    list_columns = ['pool', 'slots', 'used_slots', 'queued_slots']
    add_columns = ['pool', 'slots', 'description']
    edit_columns = ['pool', 'slots', 'description']

    base_order = ('pool', 'asc')

    @action('muldelete', 'Delete', 'Are you sure you want to delete selected records?',
            single=False)
    def action_muldelete(self, items):
        if any(item.pool == models.Pool.DEFAULT_POOL_NAME for item in items):
            flash("default_pool cannot be deleted", 'error')
            self.update_redirect()
            return redirect(self.get_redirect())
        self.datamodel.delete_all(items)
        self.update_redirect()
        return redirect(self.get_redirect())

    def pool_link(attr):
        pool_id = attr.get('pool')
        if pool_id is not None:
            url = url_for('TaskInstanceModelView.list', _flt_3_pool=pool_id)
            return Markup("<a href='{url}'>{pool_id}</a>").format(url=url, pool_id=pool_id)
        else:
            return Markup('<span class="label label-danger">Invalid</span>')

    def fused_slots(attr):
        pool_id = attr.get('pool')
        used_slots = attr.get('used_slots')
        if pool_id is not None and used_slots is not None:
            url = url_for('TaskInstanceModelView.list', _flt_3_pool=pool_id, _flt_3_state='running')
            return Markup("<a href='{url}'>{used_slots}</a>").format(url=url, used_slots=used_slots)
        else:
            return Markup('<span class="label label-danger">Invalid</span>')

    def fqueued_slots(attr):
        pool_id = attr.get('pool')
        queued_slots = attr.get('queued_slots')
        if pool_id is not None and queued_slots is not None:
            url = url_for('TaskInstanceModelView.list', _flt_3_pool=pool_id, _flt_3_state='queued')
            return Markup("<a href='{url}'>{queued_slots}</a>").format(url=url, queued_slots=queued_slots)
        else:
            return Markup('<span class="label label-danger">Invalid</span>')

    formatters_columns = {
        'pool': pool_link,
        'used_slots': fused_slots,
        'queued_slots': fqueued_slots
    }

    validators_columns = {
        'pool': [validators.DataRequired()],
        'slots': [validators.NumberRange(min=-1)]
    }


class VariableModelView(AirflowModelView):
    route_base = '/variable'

    list_template = 'airflow/variable_list.html'
    edit_template = 'airflow/variable_edit.html'

    datamodel = AirflowModelView.CustomSQLAInterface(models.Variable)

    base_permissions = ['can_add', 'can_list', 'can_edit', 'can_delete', 'can_varimport']

    list_columns = ['key', 'val', 'is_encrypted']
    add_columns = ['key', 'val']
    edit_columns = ['key', 'val']
    search_columns = ['key', 'val']

    base_order = ('key', 'asc')

    def hidden_field_formatter(attr):
        key = attr.get('key')
        val = attr.get('val')
        if wwwutils.should_hide_value_for_key(key):
            return Markup('*' * 8)
        if val:
            return val
        else:
            return Markup('<span class="label label-danger">Invalid</span>')

    formatters_columns = {
        'val': hidden_field_formatter,
    }

    validators_columns = {
        'key': [validators.DataRequired()]
    }

    def prefill_form(self, form, id):
        if wwwutils.should_hide_value_for_key(form.key.data):
            form.val.data = '*' * 8

    @action('muldelete', 'Delete', 'Are you sure you want to delete selected records?',
            single=False)
    def action_muldelete(self, items):
        self.datamodel.delete_all(items)
        self.update_redirect()
        return redirect(self.get_redirect())

    @action('varexport', 'Export', '', single=False)
    def action_varexport(self, items):
        var_dict = {}
        d = json.JSONDecoder()
        for var in items:
            try:
                val = d.decode(var.val)
            except Exception:
                val = var.val
            var_dict[var.key] = val

        response = make_response(json.dumps(var_dict, sort_keys=True, indent=4))
        response.headers["Content-Disposition"] = "attachment; filename=variables.json"
        response.headers["Content-Type"] = "application/json; charset=utf-8"
        return response

    @expose('/varimport', methods=["POST"])
    @has_access
    @action_logging
    def varimport(self):
        try:
            out = request.files['file'].read()
            if not PY2 and isinstance(out, bytes):
                d = json.loads(out.decode('utf-8'))
            else:
                d = json.loads(out)
        except Exception:
            self.update_redirect()
            flash("Missing file or syntax error.", 'error')
            return redirect(self.get_redirect())
        else:
            suc_count = fail_count = 0
            for k, v in d.items():
                try:
                    models.Variable.set(k, v, serialize_json=isinstance(v, dict))
                except Exception as e:
                    logging.info('Variable import failed: {}'.format(repr(e)))
                    fail_count += 1
                else:
                    suc_count += 1
            flash("{} variable(s) successfully updated.".format(suc_count))
            if fail_count:
                flash("{} variable(s) failed to be updated.".format(fail_count), 'error')
            self.update_redirect()
            return redirect(self.get_redirect())


class JobModelView(AirflowModelView):
    route_base = '/job'

    datamodel = AirflowModelView.CustomSQLAInterface(jobs.BaseJob)

    base_permissions = ['can_list']

    list_columns = ['id', 'dag_id', 'state', 'job_type', 'start_date',
                    'end_date', 'latest_heartbeat',
                    'executor_class', 'hostname', 'unixname']
    search_columns = ['id', 'dag_id', 'state', 'job_type', 'start_date',
                      'end_date', 'latest_heartbeat', 'executor_class',
                      'hostname', 'unixname']

    base_order = ('start_date', 'desc')

    base_filters = [['dag_id', DagFilter, lambda: []]]

    formatters_columns = {
        'start_date': wwwutils.datetime_f('start_date'),
        'end_date': wwwutils.datetime_f('end_date'),
        'hostname': wwwutils.nobr_f('hostname'),
        'state': wwwutils.state_f,
        'latest_heartbeat': wwwutils.datetime_f('latest_heartbeat'),
    }


class DagRunModelView(AirflowModelView):
    route_base = '/dagrun'

    datamodel = AirflowModelView.CustomSQLAInterface(models.DagRun)

    base_permissions = ['can_list', 'can_add']

    add_columns = ['state', 'dag_id', 'execution_date', 'run_id', 'external_trigger', 'conf']
    list_columns = ['state', 'dag_id', 'execution_date', 'run_id', 'external_trigger', 'conf']
    search_columns = ['state', 'dag_id', 'execution_date', 'run_id', 'external_trigger', 'conf']

    base_order = ('execution_date', 'desc')

    base_filters = [['dag_id', DagFilter, lambda: []]]

    add_form = edit_form = DagRunForm

    formatters_columns = {
        'execution_date': wwwutils.datetime_f('execution_date'),
        'state': wwwutils.state_f,
        'start_date': wwwutils.datetime_f('start_date'),
        'dag_id': wwwutils.dag_link,
        'run_id': wwwutils.dag_run_link,
    }

    @action('muldelete', "Delete", "Are you sure you want to delete selected records?",
            single=False)
    @has_dag_access(can_dag_edit=True)
    @provide_session
    def action_muldelete(self, items, session=None):
        self.datamodel.delete_all(items)
        self.update_redirect()
        dirty_ids = []
        for item in items:
            dirty_ids.append(item.dag_id)
        return redirect(self.get_redirect())

    @action('set_running', "Set state to 'running'", '', single=False)
    @provide_session
    def action_set_running(self, drs, session=None):
        try:
            DR = models.DagRun
            count = 0
            dirty_ids = []
            for dr in session.query(DR).filter(
                    DR.id.in_([dagrun.id for dagrun in drs])).all():
                dirty_ids.append(dr.dag_id)
                count += 1
                dr.start_date = timezone.utcnow()
                dr.state = State.RUNNING
            session.commit()
            flash("{count} dag runs were set to running".format(count=count))
        except Exception as ex:
            flash(str(ex), 'error')
            flash('Failed to set state', 'error')
        return redirect(self.get_default_url())

    @action('set_failed', "Set state to 'failed'",
            "All running task instances would also be marked as failed, are you sure?",
            single=False)
    @provide_session
    def action_set_failed(self, drs, session=None):
        try:
            DR = models.DagRun
            count = 0
            dirty_ids = []
            altered_tis = []
            for dr in session.query(DR).filter(
                    DR.id.in_([dagrun.id for dagrun in drs])).all():
                dirty_ids.append(dr.dag_id)
                count += 1
                altered_tis += \
                    set_dag_run_state_to_failed(dagbag.get_dag(dr.dag_id),
                                                dr.execution_date,
                                                commit=True,
                                                session=session)
            altered_ti_count = len(altered_tis)
            flash(
                "{count} dag runs and {altered_ti_count} task instances "
                "were set to failed".format(count=count, altered_ti_count=altered_ti_count))
        except Exception:
            flash('Failed to set state', 'error')
        return redirect(self.get_default_url())

    @action('set_success', "Set state to 'success'",
            "All task instances would also be marked as success, are you sure?",
            single=False)
    @provide_session
    def action_set_success(self, drs, session=None):
        try:
            DR = models.DagRun
            count = 0
            dirty_ids = []
            altered_tis = []
            for dr in session.query(DR).filter(
                    DR.id.in_([dagrun.id for dagrun in drs])).all():
                dirty_ids.append(dr.dag_id)
                count += 1
                altered_tis += \
                    set_dag_run_state_to_success(dagbag.get_dag(dr.dag_id),
                                                 dr.execution_date,
                                                 commit=True,
                                                 session=session)
            altered_ti_count = len(altered_tis)
            flash(
                "{count} dag runs and {altered_ti_count} task instances "
                "were set to success".format(count=count, altered_ti_count=altered_ti_count))
        except Exception:
            flash('Failed to set state', 'error')
        return redirect(self.get_default_url())


class LogModelView(AirflowModelView):
    route_base = '/log'

    datamodel = AirflowModelView.CustomSQLAInterface(Log)

    base_permissions = ['can_list']

    list_columns = ['id', 'dttm', 'dag_id', 'task_id', 'event', 'execution_date',
                    'owner', 'extra']
    search_columns = ['dag_id', 'task_id', 'event', 'execution_date', 'owner', 'extra']

    base_order = ('dttm', 'desc')

    base_filters = [['dag_id', DagFilter, lambda: []]]

    formatters_columns = {
        'dttm': wwwutils.datetime_f('dttm'),
        'execution_date': wwwutils.datetime_f('execution_date'),
        'dag_id': wwwutils.dag_link,
    }


class TaskRescheduleModelView(AirflowModelView):
    """View to show records from Task Reschedule table"""
    route_base = '/taskreschedule'

    datamodel = AirflowModelView.CustomSQLAInterface(models.TaskReschedule)

    base_permissions = ['can_list']

    list_columns = ['id', 'dag_id', 'task_id', 'execution_date', 'try_number',
                    'start_date', 'end_date', 'duration', 'reschedule_date']

    search_columns = ['dag_id', 'task_id', 'execution_date', 'start_date', 'end_date',
                      'reschedule_date']

    base_order = ('id', 'desc')

    base_filters = [['dag_id', DagFilter, lambda: []]]

    def duration_f(attr):
        end_date = attr.get('end_date')
        duration = attr.get('duration')
        if end_date and duration:
            return timedelta(seconds=duration)

    formatters_columns = {
        'dag_id': wwwutils.dag_link,
        'task_id': wwwutils.task_instance_link,
        'start_date': wwwutils.datetime_f('start_date'),
        'end_date': wwwutils.datetime_f('end_date'),
        'execution_date': wwwutils.datetime_f('execution_date'),
        'reschedule_date': wwwutils.datetime_f('reschedule_date'),
        'duration': duration_f,
    }


class TaskInstanceModelView(AirflowModelView):
    route_base = '/taskinstance'

    datamodel = AirflowModelView.CustomSQLAInterface(models.TaskInstance)

    base_permissions = ['can_list']

    page_size = PAGE_SIZE

    list_columns = ['state', 'dag_id', 'task_id', 'execution_date', 'operator',
                    'start_date', 'end_date', 'duration', 'job_id', 'hostname',
                    'unixname', 'priority_weight', 'queue', 'queued_dttm', 'try_number',
                    'pool', 'log_url']

    order_columns = [item for item in list_columns if item not in ['try_number', 'log_url']]

    search_columns = ['state', 'dag_id', 'task_id', 'execution_date', 'hostname',
                      'queue', 'pool', 'operator', 'start_date', 'end_date']

    base_order = ('job_id', 'asc')

    base_filters = [['dag_id', DagFilter, lambda: []]]

    def log_url_formatter(attr):
        log_url = attr.get('log_url')
        return Markup(
            '<a href="{log_url}">'
            '    <span class="glyphicon glyphicon-book" aria-hidden="true">'
            '</span></a>').format(log_url=log_url)

    def duration_f(attr):
        end_date = attr.get('end_date')
        duration = attr.get('duration')
        if end_date and duration:
            return timedelta(seconds=duration)

    formatters_columns = {
        'log_url': log_url_formatter,
        'task_id': wwwutils.task_instance_link,
        'hostname': wwwutils.nobr_f('hostname'),
        'state': wwwutils.state_f,
        'execution_date': wwwutils.datetime_f('execution_date'),
        'start_date': wwwutils.datetime_f('start_date'),
        'end_date': wwwutils.datetime_f('end_date'),
        'queued_dttm': wwwutils.datetime_f('queued_dttm'),
        'dag_id': wwwutils.dag_link,
        'duration': duration_f,
    }

    @provide_session
    @action('clear', lazy_gettext('Clear'),
            lazy_gettext('Are you sure you want to clear the state of the selected task'
                         ' instance(s) and set their dagruns to the running state?'),
            single=False)
    def action_clear(self, tis, session=None):
        try:
            dag_to_tis = {}

            for ti in tis:
                dag = dagbag.get_dag(ti.dag_id)
                tis = dag_to_tis.setdefault(dag, [])
                tis.append(ti)

            for dag, tis in dag_to_tis.items():
                models.clear_task_instances(tis, session=session, dag=dag)

            for ti in tis:
                session.add(session.merge(ti))

            session.commit()
            flash("{0} task instances have been cleared".format(len(tis)))
            self.update_redirect()
            return redirect(self.get_redirect())

        except Exception:
            flash('Failed to clear task instances', 'error')

    @provide_session
    @action('cancel', lazy_gettext('Cancel'),
            lazy_gettext('Are you sure you want to cancel the state of the selected task'
                         ' instance(s)?'),
            single=False)
    def action_cancel(self, tis, session=None):
        try:
            dag_to_tis = {}

            for ti in tis:
                dag = dagbag.get_dag(ti.dag_id)
                tis = dag_to_tis.setdefault(dag, [])
                tis.append(ti)

            for dag, tis in dag_to_tis.items():
                models.cancel_task_instances(tis, session, dag=dag)

            for ti in tis:
                session.add(session.merge(ti))

            session.commit()
            flash("{0} task instances have been cancelled".format(len(tis)))
            self.update_redirect()
            return redirect(self.get_redirect())

        except Exception as ex:
            flash('Failed to clear task instances', 'error')



    @provide_session
    def set_task_instance_state(self, tis, target_state, session=None):
        try:
            count = len(tis)
            for ti in tis:
                ti.set_state(target_state, session=session)
            session.commit()
            flash("{count} task instances were set to '{target_state}'".format(
                count=count, target_state=target_state))
        except Exception:
            flash('Failed to set state', 'error')

    @action('set_running', "Set state to 'running'", '', single=False)
    @has_dag_access(can_dag_edit=True)
    def action_set_running(self, tis):
        self.set_task_instance_state(tis, State.RUNNING)
        self.update_redirect()
        return redirect(self.get_redirect())

    @action('set_failed', "Set state to 'failed'", '', single=False)
    @has_dag_access(can_dag_edit=True)
    def action_set_failed(self, tis):
        self.set_task_instance_state(tis, State.FAILED)
        self.update_redirect()
        return redirect(self.get_redirect())

    @action('set_success', "Set state to 'success'", '', single=False)
    @has_dag_access(can_dag_edit=True)
    def action_set_success(self, tis):
        self.set_task_instance_state(tis, State.SUCCESS)
        self.update_redirect()
        return redirect(self.get_redirect())

    @action('set_retry', "Set state to 'up_for_retry'", '', single=False)
    @has_dag_access(can_dag_edit=True)
    def action_set_retry(self, tis):
        self.set_task_instance_state(tis, State.UP_FOR_RETRY)
        self.update_redirect()
        return redirect(self.get_redirect())

    def get_one(self, id):
        """
        As a workaround for AIRFLOW-252, this method overrides Flask-Admin's
        ModelView.get_one().

        TODO: this method should be removed once the below bug is fixed on
        Flask-Admin side. https://github.com/flask-admin/flask-admin/issues/1226
        """
        task_id, dag_id, execution_date = iterdecode(id)  # noqa
        execution_date = pendulum.parse(execution_date)
        return self.session.query(self.model).get((task_id, dag_id, execution_date))


class DagModelView(AirflowModelView):
    route_base = '/dagmodel'

    datamodel = AirflowModelView.CustomSQLAInterface(models.DagModel)

    base_permissions = ['can_list', 'can_show']

    list_columns = ['dag_id', 'is_paused', 'last_scheduler_run',
                    'last_expired', 'scheduler_lock', 'fileloc', 'owners']

    formatters_columns = {
        'dag_id': wwwutils.dag_link
    }

    base_filters = [['dag_id', DagFilter, lambda: []]]

    def get_query(self):
        """
        Default filters for model
        """
        return (
            super(DagModelView, self).get_query()
                                     .filter(or_(models.DagModel.is_active,
                                                 models.DagModel.is_paused))
                                     .filter(~models.DagModel.is_subdag)
        )

    def get_count_query(self):
        """
        Default filters for model
        """
        return (
            super(DagModelView, self).get_count_query()
                                     .filter(models.DagModel.is_active)
                                     .filter(~models.DagModel.is_subdag)
        )

    @has_access
    @permission_name("list")
    @provide_session
    @expose('/autocomplete')
    def autocomplete(self, session=None):
        query = unquote(request.args.get('query', ''))

        if not query:
            wwwutils.json_response([])

        # Provide suggestions of dag_ids and owners
        dag_ids_query = session.query(DagModel.dag_id.label('item')).filter(
            ~DagModel.is_subdag, DagModel.is_active,
            DagModel.dag_id.ilike('%' + query + '%'))

        owners_query = session.query(func.distinct(DagModel.owners).label('item')).filter(
            ~DagModel.is_subdag, DagModel.is_active,
            DagModel.owners.ilike('%' + query + '%'))

        # Hide DAGs if not showing status: "all"
        status = flask_session.get(FILTER_STATUS_COOKIE)
        if status == 'active':
            dag_ids_query = dag_ids_query.filter(~DagModel.is_paused)
            owners_query = owners_query.filter(~DagModel.is_paused)
        elif status == 'paused':
            dag_ids_query = dag_ids_query.filter(DagModel.is_paused)
            owners_query = owners_query.filter(DagModel.is_paused)

        filter_dag_ids = appbuilder.sm.get_accessible_dag_ids()
        if 'all_dags' not in filter_dag_ids:
            dag_ids_query = dag_ids_query.filter(DagModel.dag_id.in_(filter_dag_ids))
            owners_query = owners_query.filter(DagModel.dag_id.in_(filter_dag_ids))

        payload = [row[0] for row in dag_ids_query.union(owners_query).limit(10).all()]

        return wwwutils.json_response(payload)<|MERGE_RESOLUTION|>--- conflicted
+++ resolved
@@ -1199,17 +1199,13 @@
         return self._clear_dag_tis(dag, start_date, end_date, origin,
                                    recursive=True, confirmed=confirmed)
 
-<<<<<<< HEAD
-    @expose('/blocked', methods=['POST'])
-=======
-
     @expose('/dagrun_cancel', methods=['POST', 'GET'])
     @has_dag_access(can_dag_edit=True)
     @has_access
     @action_logging
     def dagrun_cancel(self):
         dag_id = request.args.get('dag_id')
-        origin = request.args.get('origin') or "/"
+        origin = get_safe_url(request.form.get('origin')) or "/"
         confirmed = request.form.get('confirmed') == "true"
 
         dag = dagbag.get_dag(dag_id)
@@ -1217,9 +1213,7 @@
         return self._clear_dag_tis(dag, None, None, origin,
                                    recursive=True, confirmed=confirmed, cancel=True)
 
-
-    @expose('/blocked')
->>>>>>> 34880415
+    @expose('/blocked', methods=['POST'])
     @has_access
     @provide_session
     def blocked(self, session=None):
