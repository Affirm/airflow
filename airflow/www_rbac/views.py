# -*- coding: utf-8 -*-
#
# Licensed to the Apache Software Foundation (ASF) under one
# or more contributor license agreements.  See the NOTICE file
# distributed with this work for additional information
# regarding copyright ownership.  The ASF licenses this file
# to you under the Apache License, Version 2.0 (the
# "License"); you may not use this file except in compliance
# with the License.  You may obtain a copy of the License at
#
#   http://www.apache.org/licenses/LICENSE-2.0
#
# Unless required by applicable law or agreed to in writing,
# software distributed under the License is distributed on an
# "AS IS" BASIS, WITHOUT WARRANTIES OR CONDITIONS OF ANY
# KIND, either express or implied.  See the License for the
# specific language governing permissions and limitations
# under the License.
#

import copy
import itertools
import json
import logging
import math
import os
import socket
import traceback
from collections import defaultdict
from datetime import timedelta
from urllib.parse import unquote

import six
from six.moves.urllib.parse import quote, urlparse

import pendulum
import sqlalchemy as sqla
from flask import (
    Markup, Response, escape, flash, jsonify, make_response, redirect, render_template, request,
    session as flask_session, url_for,
)
from flask._compat import PY2
from flask_appbuilder import BaseView, ModelView, expose, has_access, permission_name
from flask_appbuilder.actions import action
from flask_appbuilder.models.sqla.filters import BaseFilter
from flask_babel import lazy_gettext
import lazy_object_proxy
from jinja2.utils import htmlsafe_json_dumps  # type: ignore
from pygments import highlight, lexers
from pygments.formatters import HtmlFormatter
from sqlalchemy import and_, desc, func, or_, union_all
from sqlalchemy.orm import joinedload
from wtforms import SelectField, validators

import nvd3

import airflow
from airflow import models, jobs
from airflow import settings, configuration
from airflow.configuration import conf
from airflow.api.common.experimental.mark_tasks import (set_dag_run_state_to_success,
                                                        set_dag_run_state_to_failed)
from airflow.models import Connection, DagModel, DagRun, DagTag, Log, SlaMiss, TaskFail, XCom, errors
from airflow.exceptions import AirflowException
from airflow.models.dagcode import DagCode
from airflow.settings import STATE_COLORS, STORE_SERIALIZED_DAGS
from airflow.ti_deps.dep_context import RUNNING_DEPS, SCHEDULER_QUEUED_DEPS, DepContext
from airflow.utils import timezone
from airflow.utils.dates import infer_time_unit, scale_time_units
from airflow.utils.db import provide_session, create_session
from airflow.utils.helpers import alchemy_to_dict, render_log_filename
from airflow.utils.state import State
from airflow.www_rbac import utils as wwwutils
from airflow.www_rbac.app import app, appbuilder
from airflow.www_rbac.decorators import action_logging, gzipped, has_dag_access
from airflow.www_rbac.forms import (DateTimeForm, DateTimeWithNumRunsForm,
                                    DateTimeWithNumRunsWithDagRunsForm,
                                    DagRunForm, ConnectionForm)
from airflow.www_rbac.widgets import AirflowModelListWidget


PAGE_SIZE = conf.getint('webserver', 'page_size')
FILTER_TAGS_COOKIE = 'tags_filter'
FILTER_STATUS_COOKIE = 'dag_status_filter'

if os.environ.get('SKIP_DAGS_PARSING') != 'True':
    dagbag = models.DagBag(settings.DAGS_FOLDER, store_serialized_dags=STORE_SERIALIZED_DAGS)
else:
    dagbag = models.DagBag(os.devnull, include_examples=False)


def get_safe_url(url):
    """Given a user-supplied URL, ensure it points to our web server"""
    try:
        valid_schemes = ['http', 'https', '']
        valid_netlocs = [request.host, '']

        parsed = urlparse(url)
        if parsed.scheme in valid_schemes and parsed.netloc in valid_netlocs:
            return url
    except Exception as e:  # pylint: disable=broad-except
        logging.debug("Error validating value in origin parameter passed to URL: %s", url)
        logging.debug("Error: %s", e)
        pass

    return url_for('Airflow.index')


def get_date_time_num_runs_dag_runs_form_data(request, session, dag):
    dttm = request.args.get('execution_date')
    if dttm:
        dttm = pendulum.parse(dttm)
    else:
        dttm = dag.latest_execution_date or timezone.utcnow()

    base_date = request.args.get('base_date')
    if base_date:
        base_date = timezone.parse(base_date)
    else:
        # The DateTimeField widget truncates milliseconds and would loose
        # the first dag run. Round to next second.
        base_date = (dttm + timedelta(seconds=1)).replace(microsecond=0)

    default_dag_run = conf.getint('webserver', 'default_dag_run_display_number')
    num_runs = request.args.get('num_runs')
    num_runs = int(num_runs) if num_runs else default_dag_run

    DR = models.DagRun
    drs = (
        session.query(DR)
        .filter(
            DR.dag_id == dag.dag_id,
            DR.execution_date <= base_date)
        .order_by(desc(DR.execution_date))
        .limit(num_runs)
        .all()
    )
    dr_choices = []
    dr_state = None
    for dr in drs:
        dr_choices.append((dr.execution_date.isoformat(), dr.run_id))
        if dttm == dr.execution_date:
            dr_state = dr.state

    # Happens if base_date was changed and the selected dag run is not in result
    if not dr_state and drs:
        dr = drs[0]
        dttm = dr.execution_date
        dr_state = dr.state

    return {
        'dttm': dttm,
        'base_date': base_date,
        'num_runs': num_runs,
        'execution_date': dttm.isoformat(),
        'dr_choices': dr_choices,
        'dr_state': dr_state,
    }


######################################################################################
#                                    BaseViews
######################################################################################
@app.errorhandler(404)
def circles(error):
    return render_template(
        'airflow/circles.html', hostname=socket.getfqdn() if conf.getboolean(
            'webserver',
            'EXPOSE_HOSTNAME',
            fallback=True) else 'redact'), 404


@app.errorhandler(500)
def show_traceback(error):
    from airflow.utils import asciiart as ascii_
    return render_template(
        'airflow/traceback.html',
        hostname=socket.getfqdn() if conf.getboolean(
            'webserver',
            'EXPOSE_HOSTNAME',
            fallback=True) else 'redact',
        nukular=ascii_.nukular,
        info=traceback.format_exc() if conf.getboolean(
            'webserver',
            'EXPOSE_STACKTRACE',
            fallback=True) else 'Error! Please contact server admin'), 500


class AirflowBaseView(BaseView):
    route_base = ''

    # Make our macros available to our UI templates too.
    extra_args = {
        'macros': airflow.macros,
    }

    def render_template(self, *args, **kwargs):
        return super(AirflowBaseView, self).render_template(
            *args,
            # Cache this at most once per request, not for the lifetime of the view instanc
            scheduler_job=lazy_object_proxy.Proxy(jobs.SchedulerJob.most_recent_job),
            **kwargs
        )


class Airflow(AirflowBaseView):
    @expose('/health')
    def health(self):
        """
        An endpoint helping check the health status of the Airflow instance,
        including metadatabase and scheduler.
        """

        payload = {
            'metadatabase': {'status': 'unhealthy'}
        }
        latest_scheduler_heartbeat = None
        scheduler_status = 'unhealthy'
        payload['metadatabase'] = {'status': 'healthy'}
        try:
            scheduler_job = jobs.SchedulerJob.most_recent_job()

            if scheduler_job:
                latest_scheduler_heartbeat = scheduler_job.latest_heartbeat.isoformat()
                if scheduler_job.is_alive():
                    scheduler_status = 'healthy'
        except Exception:
            payload['metadatabase']['status'] = 'unhealthy'

        payload['scheduler'] = {'status': scheduler_status,
                                'latest_scheduler_heartbeat': latest_scheduler_heartbeat}

        return wwwutils.json_response(payload)

    @expose('/home')
    @has_access
    def index(self):
        hide_paused_dags_by_default = conf.getboolean('webserver',
                                                      'hide_paused_dags_by_default')

        default_dag_run = conf.getint('webserver', 'default_dag_run_display_number')
        num_runs = request.args.get('num_runs')
        num_runs = int(num_runs) if num_runs else default_dag_run

        def get_int_arg(value, default=0):
            try:
                return int(value)
            except ValueError:
                return default

        arg_current_page = request.args.get('page', '0')
        arg_search_query = request.args.get('search', None)
        arg_tags_filter = request.args.getlist('tags', None)
        arg_status_filter = request.args.get('status', None)

        if request.args.get('reset_tags') is not None:
            flask_session[FILTER_TAGS_COOKIE] = None
            arg_tags_filter = None
        else:
            cookie_val = flask_session.get(FILTER_TAGS_COOKIE)
            if arg_tags_filter:
                flask_session[FILTER_TAGS_COOKIE] = ','.join(arg_tags_filter)
            elif cookie_val:
                arg_tags_filter = cookie_val.split(',')

        if arg_status_filter is None:
            cookie_val = flask_session.get(FILTER_STATUS_COOKIE)
            if cookie_val:
                arg_status_filter = cookie_val
            else:
                arg_status_filter = 'active' if hide_paused_dags_by_default else 'all'
                flask_session[FILTER_STATUS_COOKIE] = arg_status_filter
        else:
            status = arg_status_filter.strip().lower()
            flask_session[FILTER_STATUS_COOKIE] = status
            arg_status_filter = status

        dags_per_page = PAGE_SIZE
        current_page = get_int_arg(arg_current_page, default=0)

        start = current_page * dags_per_page
        end = start + dags_per_page

        # Get all the dag id the user could access
        filter_dag_ids = appbuilder.sm.get_accessible_dag_ids()

        with create_session() as session:
            # read orm_dags from the db
            dags_query = session.query(DagModel).filter(
                ~DagModel.is_subdag, DagModel.is_active
            )

            if arg_search_query:
                dags_query = dags_query.filter(
                    DagModel.dag_id.ilike('%' + arg_search_query + '%') |
                    DagModel.owners.ilike('%' + arg_search_query + '%')
                )

            if arg_tags_filter:
                dags_query = dags_query.filter(DagModel.tags.any(DagTag.name.in_(arg_tags_filter)))

            if 'all_dags' not in filter_dag_ids:
                dags_query = dags_query.filter(DagModel.dag_id.in_(filter_dag_ids))

            all_dags = dags_query
            active_dags = dags_query.filter(~DagModel.is_paused)
            paused_dags = dags_query.filter(DagModel.is_paused)

            is_paused_count = dict(
                all_dags.with_entities(DagModel.is_paused, func.count(DagModel.dag_id))
                .group_by(DagModel.is_paused).all()
            )
            status_count_active = is_paused_count.get(False, 0)
            status_count_paused = is_paused_count.get(True, 0)
            all_dags_count = status_count_active + status_count_paused
            if arg_status_filter == 'active':
                current_dags = active_dags
                num_of_all_dags = status_count_active
            elif arg_status_filter == 'paused':
                current_dags = paused_dags
                num_of_all_dags = status_count_paused
            else:
                current_dags = all_dags
                num_of_all_dags = all_dags_count

            dags = current_dags.order_by(DagModel.dag_id).options(
                joinedload(DagModel.tags)).offset(start).limit(dags_per_page).all()

            dagtags = session.query(DagTag.name).distinct(DagTag.name).all()
            tags = [
                {"name": name, "selected": bool(arg_tags_filter and name in arg_tags_filter)}
                for name, in dagtags
            ]

            import_errors = session.query(errors.ImportError).all()

        for ie in import_errors:
            flash(
                "Broken DAG: [{ie.filename}] {ie.stacktrace}".format(ie=ie),
                "dag_import_error")

        from airflow.plugins_manager import import_errors as plugin_import_errors
        for filename, stacktrace in plugin_import_errors.items():
            flash(
                "Broken plugin: [{filename}] {stacktrace}".format(
                    stacktrace=stacktrace,
                    filename=filename),
                "error")

        num_of_pages = int(math.ceil(num_of_all_dags / float(dags_per_page)))

        state_color_mapping = State.state_color.copy()
        state_color_mapping["null"] = state_color_mapping.pop(None)
        state_color_mapping.update(STATE_COLORS)

        return self.render_template(
            'airflow/dags.html',
            dags=dags,
            current_page=current_page,
            search_query=arg_search_query if arg_search_query else '',
            page_size=dags_per_page,
            num_of_pages=num_of_pages,
            num_dag_from=min(start + 1, num_of_all_dags),
            num_dag_to=min(end, num_of_all_dags),
            num_of_all_dags=num_of_all_dags,
            paging=wwwutils.generate_pages(current_page,
                                           num_of_pages,
                                           search=escape(arg_search_query) if arg_search_query else None,
                                           status=arg_status_filter if arg_status_filter else None),
            num_runs=num_runs,
            tags=tags,
            state_color=state_color_mapping,
            status_filter=arg_status_filter,
            status_count_all=all_dags_count,
            status_count_active=status_count_active,
            status_count_paused=status_count_paused)

    @expose('/dag_stats', methods=['POST'])
    @has_access
    @provide_session
    def dag_stats(self, session=None):
        dr = models.DagRun

        allowed_dag_ids = appbuilder.sm.get_accessible_dag_ids()

        if 'all_dags' in allowed_dag_ids:
            allowed_dag_ids = [dag_id for dag_id, in session.query(models.DagModel.dag_id)]

        dag_state_stats = session.query(dr.dag_id, dr.state, sqla.func.count(dr.state))\
            .group_by(dr.dag_id, dr.state)

        # Filter by post parameters
        selected_dag_ids = {
            unquote(dag_id) for dag_id in request.form.getlist('dag_ids') if dag_id
        }

        if selected_dag_ids:
            filter_dag_ids = selected_dag_ids.intersection(allowed_dag_ids)
        else:
            filter_dag_ids = allowed_dag_ids

        if not filter_dag_ids:
            return wwwutils.json_response({})

        payload = {}
        dag_state_stats = dag_state_stats.filter(dr.dag_id.in_(filter_dag_ids))
        data = {}

        for dag_id, state, count in dag_state_stats:
            if dag_id not in data:
                data[dag_id] = {}
            data[dag_id][state] = count

        for dag_id in filter_dag_ids:
            payload[dag_id] = []
            for state in State.dag_states:
                count = data.get(dag_id, {}).get(state, 0)
                payload[dag_id].append({
                    'state': state,
                    'count': count
                })

        return wwwutils.json_response(payload)

    @expose('/task_stats', methods=['POST'])
    @has_access
    @provide_session
    def task_stats(self, session=None):
        TI = models.TaskInstance
        DagRun = models.DagRun
        Dag = models.DagModel
        allowed_dag_ids = set(appbuilder.sm.get_accessible_dag_ids())

        if not allowed_dag_ids:
            return wwwutils.json_response({})

        if 'all_dags' in allowed_dag_ids:
            allowed_dag_ids = {dag_id for dag_id, in session.query(models.DagModel.dag_id)}

        # Filter by post parameters
        selected_dag_ids = {
            unquote(dag_id) for dag_id in request.form.getlist('dag_ids') if dag_id
        }

        if selected_dag_ids:
            filter_dag_ids = selected_dag_ids.intersection(allowed_dag_ids)
        else:
            filter_dag_ids = allowed_dag_ids

        LastDagRun = (
            session.query(
                DagRun.dag_id,
                sqla.func.max(DagRun.execution_date).label('execution_date'))
            .join(Dag, Dag.dag_id == DagRun.dag_id)
            .filter(DagRun.state != State.RUNNING)
            .filter(Dag.is_active == True)  # noqa
            .group_by(DagRun.dag_id)
        )

        RunningDagRun = (
            session.query(DagRun.dag_id, DagRun.execution_date)
                   .join(Dag, Dag.dag_id == DagRun.dag_id)
                   .filter(DagRun.state == State.RUNNING)
                   .filter(Dag.is_active == True)  # noqa
        )

        if selected_dag_ids:
            LastDagRun = LastDagRun.filter(DagRun.dag_id.in_(filter_dag_ids))
            RunningDagRun = RunningDagRun.filter(DagRun.dag_id.in_(filter_dag_ids))

        LastDagRun = LastDagRun.subquery('last_dag_run')
        RunningDagRun = RunningDagRun.subquery('running_dag_run')

        # Select all task_instances from active dag_runs.
        # If no dag_run is active, return task instances from most recent dag_run.
        LastTI = (
            session.query(TI.dag_id.label('dag_id'), TI.state.label('state'))
                   .join(LastDagRun,
                         and_(LastDagRun.c.dag_id == TI.dag_id,
                              LastDagRun.c.execution_date == TI.execution_date))
        )
        RunningTI = (
            session.query(TI.dag_id.label('dag_id'), TI.state.label('state'))
                   .join(RunningDagRun,
                         and_(RunningDagRun.c.dag_id == TI.dag_id,
                              RunningDagRun.c.execution_date == TI.execution_date))
        )

        if selected_dag_ids:
            LastTI = LastTI.filter(TI.dag_id.in_(filter_dag_ids))
            RunningTI = RunningTI.filter(TI.dag_id.in_(filter_dag_ids))

        UnionTI = union_all(LastTI, RunningTI).alias('union_ti')

        qry = (
            session.query(UnionTI.c.dag_id, UnionTI.c.state, sqla.func.count())
                   .group_by(UnionTI.c.dag_id, UnionTI.c.state)
        )

        data = {}
        for dag_id, state, count in qry:
            if dag_id not in data:
                data[dag_id] = {}
            data[dag_id][state] = count

        payload = {}
        for dag_id in filter_dag_ids:
            payload[dag_id] = []
            for state in State.task_states:
                count = data.get(dag_id, {}).get(state, 0)
                payload[dag_id].append({
                    'state': state,
                    'count': count
                })
        return wwwutils.json_response(payload)

    @expose('/last_dagruns', methods=['POST'])
    @has_access
    @provide_session
    def last_dagruns(self, session=None):
        DagRun = models.DagRun

        allowed_dag_ids = appbuilder.sm.get_accessible_dag_ids()

        if 'all_dags' in allowed_dag_ids:
            allowed_dag_ids = [dag_id for dag_id, in session.query(models.DagModel.dag_id)]

        # Filter by post parameters
        selected_dag_ids = {
            unquote(dag_id) for dag_id in request.form.getlist('dag_ids') if dag_id
        }

        if selected_dag_ids:
            filter_dag_ids = selected_dag_ids.intersection(allowed_dag_ids)
        else:
            filter_dag_ids = allowed_dag_ids

        if not filter_dag_ids:
            return wwwutils.json_response({})

        query = session.query(
            DagRun.dag_id, sqla.func.max(DagRun.execution_date).label('last_run')
        ).group_by(DagRun.dag_id)

        # Filter to only ask for accessible and selected dags
        query = query.filter(DagRun.dag_id.in_(filter_dag_ids))

        resp = {
            r.dag_id.replace('.', '__dot__'): {
                'dag_id': r.dag_id,
                'last_run': r.last_run.isoformat(),
            } for r in query
        }
        return wwwutils.json_response(resp)

    @expose('/code')
    @has_dag_access(can_dag_read=True)
    @has_access
    @provide_session
    def code(self, session=None):
        all_errors = ""

        try:
            dag_id = request.args.get('dag_id')
            dag_orm = DagModel.get_dagmodel(dag_id, session=session)
            code = DagCode.get_code_by_fileloc(dag_orm.fileloc)
            html_code = Markup(highlight(
                code, lexers.PythonLexer(), HtmlFormatter(linenos=True)))

        except Exception as e:
            all_errors += (
                "Exception encountered during " +
                "dag_id retrieval/dag retrieval fallback/code highlighting:\n\n{}\n".format(e)
            )
            html_code = Markup('<p>Failed to load file.</p><p>Details: {}</p>').format(
                escape(all_errors))

        return self.render_template(
            'airflow/dag_code.html', html_code=html_code, dag=dag_orm, title=dag_id,
            root=request.args.get('root'),
            demo_mode=conf.getboolean('webserver', 'demo_mode'),
            wrapped=conf.getboolean('webserver', 'default_wrap'))

    @expose('/dag_details')
    @has_dag_access(can_dag_read=True)
    @has_access
    @provide_session
    def dag_details(self, session=None):
        dag_id = request.args.get('dag_id')
        dag = dagbag.get_dag(dag_id)
        title = "DAG details"
        root = request.args.get('root', '')

        TI = models.TaskInstance
        states = (
            session.query(TI.state, sqla.func.count(TI.dag_id))
                   .filter(TI.dag_id == dag_id)
                   .group_by(TI.state)
                   .all()
        )

        active_runs = models.DagRun.find(
            dag_id=dag_id,
            state=State.RUNNING,
            external_trigger=False
        )

        return self.render_template(
            'airflow/dag_details.html',
            dag=dag, title=title, root=root, states=states, State=State, active_runs=active_runs)

    @expose('/pickle_info')
    @has_access
    def pickle_info(self):
        d = {}
        filter_dag_ids = appbuilder.sm.get_accessible_dag_ids()
        if not filter_dag_ids:
            return wwwutils.json_response({})
        dag_id = request.args.get('dag_id')
        dags = [dagbag.dags.get(dag_id)] if dag_id else dagbag.dags.values()
        for dag in dags:
            if 'all_dags' in filter_dag_ids or dag.dag_id in filter_dag_ids:
                if not dag.is_subdag:
                    d[dag.dag_id] = dag.pickle_info()
        return wwwutils.json_response(d)

    @expose('/rendered')
    @has_dag_access(can_dag_read=True)
    @has_access
    @action_logging
    @provide_session
    def rendered(self, session=None):
        dag_id = request.args.get('dag_id')
        task_id = request.args.get('task_id')
        execution_date = request.args.get('execution_date')
        dttm = pendulum.parse(execution_date)
        form = DateTimeForm(data={'execution_date': dttm})
        root = request.args.get('root', '')

        logging.info("Retrieving rendered templates.")
        dag = dagbag.get_dag(dag_id)

        task = copy.copy(dag.get_task(task_id))
        ti = models.TaskInstance(task=task, execution_date=dttm)
        try:
            ti.get_rendered_template_fields()
        except AirflowException as e:
            msg = "Error rendering template: " + escape(e)
            if not PY2:
                if e.__cause__:
                    msg += Markup("<br/><br/>OriginalError: ") + escape(e.__cause__)
            flash(msg, "error")
        except Exception as e:
            flash("Error rendering template: " + str(e), "error")
        title = "Rendered Template"
        html_dict = {}
        for template_field in task.template_fields:
            content = getattr(task, template_field)
            if template_field in wwwutils.get_attr_renderer():
                html_dict[template_field] = wwwutils.get_attr_renderer()[template_field](content)
            else:
                html_dict[template_field] = Markup("<pre><code>{}</pre></code>").format(str(content))

        return self.render_template(
            'airflow/ti_code.html',
            html_dict=html_dict,
            dag=dag,
            task_id=task_id,
            execution_date=execution_date,
            form=form,
            root=root,
            title=title)

    @expose('/get_logs_with_metadata')
    @has_dag_access(can_dag_read=True)
    @has_access
    @action_logging
    @provide_session
    def get_logs_with_metadata(self, session=None):
        dag_id = request.args.get('dag_id')
        task_id = request.args.get('task_id')
        execution_date = request.args.get('execution_date')
        dttm = pendulum.parse(execution_date)
        if request.args.get('try_number') is not None:
            try_number = int(request.args.get('try_number'))
        else:
            try_number = None
        metadata = request.args.get('metadata')
        metadata = json.loads(metadata)
        response_format = request.args.get('format', 'json')

        # metadata may be null
        if not metadata:
            metadata = {}

        # Convert string datetime into actual datetime
        try:
            execution_date = timezone.parse(execution_date)
        except ValueError:
            error_message = (
                'Given execution date, {}, could not be identified '
                'as a date. Example date format: 2015-11-16T14:34:15+00:00'.format(
                    execution_date))
            response = jsonify({'error': error_message})
            response.status_code = 400

            return response

        logger = logging.getLogger('airflow.task')
        task_log_reader = conf.get('core', 'task_log_reader')
        handler = next((handler for handler in logger.handlers
                        if handler.name == task_log_reader), None)

        ti = session.query(models.TaskInstance).filter(
            models.TaskInstance.dag_id == dag_id,
            models.TaskInstance.task_id == task_id,
            models.TaskInstance.execution_date == dttm).first()

        def _get_logs_with_metadata(try_number, metadata):
            if ti is None:
                logs = ["*** Task instance did not exist in the DB\n"]
                metadata['end_of_log'] = True
            else:
                logs, metadatas = handler.read(ti, try_number, metadata=metadata)
                metadata = metadatas[0]
            return logs, metadata

        try:
            if ti is not None:
                dag = dagbag.get_dag(dag_id)
                ti.task = dag.get_task(ti.task_id)
            if response_format == 'json':
                logs, metadata = _get_logs_with_metadata(try_number, metadata)
                message = logs[0] if try_number is not None else logs
                return jsonify(message=message, metadata=metadata)

            filename_template = conf.get('core', 'LOG_FILENAME_TEMPLATE')
            attachment_filename = render_log_filename(
                ti=ti,
                try_number="all" if try_number is None else try_number,
                filename_template=filename_template)
            metadata['download_logs'] = True

            def _generate_log_stream(try_number, metadata):
                if try_number is None and ti is not None:
                    next_try = ti.next_try_number
                    try_numbers = list(range(1, next_try))
                else:
                    try_numbers = [try_number]
                for try_number in try_numbers:
                    metadata.pop('end_of_log', None)
                    metadata.pop('max_offset', None)
                    metadata.pop('offset', None)
                    while 'end_of_log' not in metadata or not metadata['end_of_log']:
                        logs, metadata = _get_logs_with_metadata(try_number, metadata)
                        yield "\n".join(logs) + "\n"
            return Response(_generate_log_stream(try_number, metadata),
                            mimetype="text/plain",
                            headers={"Content-Disposition": "attachment; filename={}".format(
                                attachment_filename)})
        except AttributeError as e:
            error_message = ["Task log handler {} does not support read logs.\n{}\n"
                             .format(task_log_reader, str(e))]
            metadata['end_of_log'] = True
            return jsonify(message=error_message, error=True, metadata=metadata)

    @expose('/log')
    @has_dag_access(can_dag_read=True)
    @has_access
    @action_logging
    @provide_session
    def log(self, session=None):
        dag_id = request.args.get('dag_id')
        task_id = request.args.get('task_id')
        execution_date = request.args.get('execution_date')
        dttm = pendulum.parse(execution_date)
        form = DateTimeForm(data={'execution_date': dttm})
        dag = dagbag.get_dag(dag_id)

        ti = session.query(models.TaskInstance).filter(
            models.TaskInstance.dag_id == dag_id,
            models.TaskInstance.task_id == task_id,
            models.TaskInstance.execution_date == dttm).first()

        num_logs = 0
        if ti is not None:
            num_logs = ti.next_try_number - 1
            if ti.state == State.UP_FOR_RESCHEDULE:
                # Tasks in reschedule state decremented the try number
                num_logs += 1
        logs = [''] * num_logs
        root = request.args.get('root', '')
        return self.render_template(
            'airflow/ti_log.html',
            logs=logs, dag=dag, title="Log by attempts",
            dag_id=dag.dag_id, task_id=task_id,
            execution_date=execution_date, form=form,
            root=root, wrapped=conf.getboolean('webserver', 'default_wrap'))

    @expose('/elasticsearch')
    @has_dag_access(can_dag_read=True)
    @has_access
    @action_logging
    @provide_session
    def elasticsearch(self, session=None):
        dag_id = request.args.get('dag_id')
        task_id = request.args.get('task_id')
        execution_date = request.args.get('execution_date')
        try_number = request.args.get('try_number', 1)
        elasticsearch_frontend = conf.get('elasticsearch', 'frontend')
        log_id_template = conf.get('elasticsearch', 'log_id_template')
        log_id = log_id_template.format(
            dag_id=dag_id, task_id=task_id,
            execution_date=execution_date, try_number=try_number)
        url = 'https://' + elasticsearch_frontend.format(log_id=quote(log_id))
        return redirect(url)

    @expose('/task')
    @has_dag_access(can_dag_read=True)
    @has_access
    @action_logging
    def task(self):
        TI = models.TaskInstance

        dag_id = request.args.get('dag_id')
        task_id = request.args.get('task_id')
        # Carrying execution_date through, even though it's irrelevant for
        # this context
        execution_date = request.args.get('execution_date')
        dttm = pendulum.parse(execution_date)
        form = DateTimeForm(data={'execution_date': dttm})
        root = request.args.get('root', '')
        dag = dagbag.get_dag(dag_id)

        if not dag or task_id not in dag.task_ids:
            flash(
                "Task [{}.{}] doesn't seem to exist"
                " at the moment".format(dag_id, task_id),
                "error")
            return redirect(url_for('Airflow.index'))
        task = copy.copy(dag.get_task(task_id))
        task.resolve_template_files()
        ti = TI(task=task, execution_date=dttm)
        ti.refresh_from_db()

        ti_attrs = []
        for attr_name in dir(ti):
            if not attr_name.startswith('_'):
                attr = getattr(ti, attr_name)
                if type(attr) != type(self.task):  # noqa
                    ti_attrs.append((attr_name, str(attr)))

        task_attrs = []
        for attr_name in dir(task):
            if not attr_name.startswith('_'):
                attr = getattr(task, attr_name)
                if type(attr) != type(self.task) and \
                        attr_name not in wwwutils.get_attr_renderer():  # noqa
                    task_attrs.append((attr_name, str(attr)))

        # Color coding the special attributes that are code
        special_attrs_rendered = {}
        for attr_name in wwwutils.get_attr_renderer():
            if hasattr(task, attr_name):
                source = getattr(task, attr_name)
                special_attrs_rendered[attr_name] = \
                    wwwutils.get_attr_renderer()[attr_name](source)

        no_failed_deps_result = [(
            "Unknown",
            "All dependencies are met but the task instance is not running. In most "
            "cases this just means that the task will probably be scheduled soon "
            "unless:<br/>\n- The scheduler is down or under heavy load<br/>\n{}\n"
            "<br/>\nIf this task instance does not start soon please contact your "
            "Airflow administrator for assistance.".format(
                "- This task instance already ran and had it's state changed manually "
                "(e.g. cleared in the UI)<br/>" if ti.state == State.NONE else ""))]

        # Use the scheduler's context to figure out which dependencies are not met
        dep_context = DepContext(SCHEDULER_QUEUED_DEPS)
        failed_dep_reasons = [(dep.dep_name, dep.reason) for dep in
                              ti.get_failed_dep_statuses(
                                  dep_context=dep_context)]

        title = "Task Instance Details"
        return self.render_template(
            'airflow/task.html',
            task_attrs=task_attrs,
            ti_attrs=ti_attrs,
            failed_dep_reasons=failed_dep_reasons or no_failed_deps_result,
            task_id=task_id,
            execution_date=execution_date,
            special_attrs_rendered=special_attrs_rendered,
            form=form,
            root=root,
            dag=dag, title=title)

    @expose('/xcom')
    @has_dag_access(can_dag_read=True)
    @has_access
    @action_logging
    @provide_session
    def xcom(self, session=None):
        dag_id = request.args.get('dag_id')
        task_id = request.args.get('task_id')
        # Carrying execution_date through, even though it's irrelevant for
        # this context
        execution_date = request.args.get('execution_date')
        dttm = pendulum.parse(execution_date)
        form = DateTimeForm(data={'execution_date': dttm})
        root = request.args.get('root', '')
        dm_db = models.DagModel
        ti_db = models.TaskInstance
        dag = session.query(dm_db).filter(dm_db.dag_id == dag_id).first()
        ti = session.query(ti_db).filter(ti_db.dag_id == dag_id and ti_db.task_id == task_id).first()

        if not ti:
            flash(
                "Task [{}.{}] doesn't seem to exist"
                " at the moment".format(dag_id, task_id),
                "error")
            return redirect(url_for('Airflow.index'))

        xcomlist = session.query(XCom).filter(
            XCom.dag_id == dag_id, XCom.task_id == task_id,
            XCom.execution_date == dttm).all()

        attributes = []
        for xcom in xcomlist:
            if not xcom.key.startswith('_'):
                attributes.append((xcom.key, xcom.value))

        title = "XCom"
        return self.render_template(
            'airflow/xcom.html',
            attributes=attributes,
            task_id=task_id,
            execution_date=execution_date,
            form=form,
            root=root,
            dag=dag, title=title)

    @expose('/run', methods=['POST'])
    @has_dag_access(can_dag_edit=True)
    @has_access
    @action_logging
    def run(self):
        dag_id = request.form.get('dag_id')
        task_id = request.form.get('task_id')
        origin = get_safe_url(request.form.get('origin'))
        dag = dagbag.get_dag(dag_id)
        task = dag.get_task(task_id)

        execution_date = request.form.get('execution_date')
        execution_date = pendulum.parse(execution_date)
        ignore_all_deps = request.form.get('ignore_all_deps') == "true"
        ignore_task_deps = request.form.get('ignore_task_deps') == "true"
        ignore_ti_state = request.form.get('ignore_ti_state') == "true"

        from airflow.executors import get_default_executor
        executor = get_default_executor()
        valid_celery_config = False
        valid_kubernetes_config = False

        try:
            from airflow.executors.celery_executor import CeleryExecutor
            valid_celery_config = isinstance(executor, CeleryExecutor)
        except ImportError:
            pass

        try:
            from airflow.contrib.executors.kubernetes_executor import KubernetesExecutor
            valid_kubernetes_config = isinstance(executor, KubernetesExecutor)
        except ImportError:
            pass

        if not valid_celery_config and not valid_kubernetes_config:
            flash("Only works with the Celery or Kubernetes executors, sorry", "error")
            return redirect(origin)

        ti = models.TaskInstance(task=task, execution_date=execution_date)
        ti.refresh_from_db()

        # Make sure the task instance can be run
        dep_context = DepContext(
            deps=RUNNING_DEPS,
            ignore_all_deps=ignore_all_deps,
            ignore_task_deps=ignore_task_deps,
            ignore_ti_state=ignore_ti_state)
        failed_deps = list(ti.get_failed_dep_statuses(dep_context=dep_context))
        if failed_deps:
            failed_deps_str = ", ".join(
                ["{}: {}".format(dep.dep_name, dep.reason) for dep in failed_deps])
            flash("Could not queue task instance for execution, dependencies not met: "
                  "{}".format(failed_deps_str),
                  "error")
            return redirect(origin)

        executor.start()
        executor.queue_task_instance(
            ti,
            ignore_all_deps=ignore_all_deps,
            ignore_task_deps=ignore_task_deps,
            ignore_ti_state=ignore_ti_state)
        executor.heartbeat()
        flash(
            "Sent {} to the message queue, "
            "it should start any moment now.".format(ti))
        return redirect(origin)

    @expose('/delete', methods=['POST'])
    @has_dag_access(can_dag_edit=True)
    @has_access
    @action_logging
    def delete(self):
        from airflow.api.common.experimental import delete_dag
        from airflow.exceptions import DagNotFound, DagFileExists

        dag_id = request.values.get('dag_id')
        origin = get_safe_url(request.values.get('origin'))

        try:
            delete_dag.delete_dag(dag_id)
        except DagNotFound:
            flash("DAG with id {} not found. Cannot delete".format(dag_id), 'error')
            return redirect(request.referrer)
        except DagFileExists:
            flash("Dag id {} is still in DagBag. "
                  "Remove the DAG file first.".format(dag_id),
                  'error')
            return redirect(request.referrer)

        flash("Deleting DAG with id {}. May take a couple minutes to fully"
              " disappear.".format(dag_id))

        # Upon success return to origin.
        return redirect(origin)

    @expose('/trigger', methods=['POST', 'GET'])
    @has_dag_access(can_dag_edit=True)
    @has_access
    @action_logging
    @provide_session
    def trigger(self, session=None):

        dag_id = request.values.get('dag_id')
        origin = get_safe_url(request.values.get('origin'))

        if request.method == 'GET':
            return self.render_template(
                'airflow/trigger.html',
                dag_id=dag_id,
                origin=origin,
                conf=''
            )

        dag = session.query(models.DagModel).filter(models.DagModel.dag_id == dag_id).first()
        if not dag:
            flash("Cannot find dag {}".format(dag_id))
            return redirect(origin)

        execution_date = timezone.utcnow()
        run_id = "manual__{0}".format(execution_date.isoformat())

        dr = DagRun.find(dag_id=dag_id, run_id=run_id)
        if dr:
            flash("This run_id {} already exists".format(run_id))
            return redirect(origin)

        run_conf = {}
        conf = request.values.get('conf')
        if conf:
            try:
                run_conf = json.loads(conf)
            except ValueError:
                flash("Invalid JSON configuration", "error")
                return self.render_template(
                    'airflow/trigger.html',
                    dag_id=dag_id,
                    origin=origin,
                    conf=conf
                )

        dag = dagbag.get_dag(dag_id)
        dag.create_dagrun(
            run_id=run_id,
            execution_date=execution_date,
            state=State.RUNNING,
            conf=run_conf,
            external_trigger=True
        )

        flash(
            "Triggered {}, "
            "it should start any moment now.".format(dag_id))
        return redirect(origin)

    def _clear_dag_tis(self, dag, start_date, end_date, origin,
                       recursive=False, confirmed=False, only_failed=False, cancel=False):
        from airflow.exceptions import AirflowException
        if confirmed:
            if cancel:
                count = dag.cancel(
                    start_date=start_date,
                    end_date=end_date,
                    include_subdags=recursive)
            else:
                count = dag.clear(
                    start_date=start_date,
                    end_date=end_date,
                    include_subdags=recursive,
                    include_parentdag=recursive,
                    only_failed=only_failed)

            flash("{0} task instances have been {1}".format(count, 'cleared' if not cancel else 'cancelled'))
            return redirect(origin)

        try:
            if cancel:
                tis = dag.cancel(
                    start_date=start_date,
                    end_date=end_date,
                    include_subdags=recursive,
                    dry_run=True,
                )
            else:
                tis = dag.clear(
                    start_date=start_date,
                    end_date=end_date,
                    include_subdags=recursive,
                    include_parentdag=recursive,
                    only_failed=only_failed,
                    dry_run=True,
                )
        except AirflowException as ex:
            flash(str(ex), 'error')
            return redirect(origin)

        if not tis:
            flash("No task instances to clear", 'error')
            response = redirect(origin)
        else:
            details = "\n".join([str(t) for t in tis])

            response = self.render_template(
                'airflow/confirm.html',
                message=("Here's the list of task instances you are about "
                         "to {0}:".format('clear' if not cancel else 'cancel')),
                details=details)

        return response

    @expose('/clear', methods=['POST'])
    @has_dag_access(can_dag_edit=True)
    @has_access
    @action_logging
    def clear(self):
        dag_id = request.form.get('dag_id')
        task_id = request.form.get('task_id')
        origin = get_safe_url(request.form.get('origin'))
        dag = dagbag.get_dag(dag_id)

        execution_date = request.form.get('execution_date')
        execution_date = pendulum.parse(execution_date)
        confirmed = request.form.get('confirmed') == "true"
        upstream = request.form.get('upstream') == "true"
        downstream = request.form.get('downstream') == "true"
        future = request.form.get('future') == "true"
        past = request.form.get('past') == "true"
        recursive = request.form.get('recursive') == "true"
        only_failed = request.form.get('only_failed') == "true"

        dag = dag.sub_dag(
            task_regex=r"^{0}$".format(task_id),
            include_downstream=downstream,
            include_upstream=upstream)

        end_date = execution_date if not future else None
        start_date = execution_date if not past else None

        return self._clear_dag_tis(dag, start_date, end_date, origin,
                                   recursive=recursive, confirmed=confirmed, only_failed=only_failed)

    @expose('/dagrun_clear', methods=['POST'])
    @has_dag_access(can_dag_edit=True)
    @has_access
    @action_logging
    def dagrun_clear(self):
        dag_id = request.form.get('dag_id')
        origin = get_safe_url(request.form.get('origin'))
        execution_date = request.form.get('execution_date')
        confirmed = request.form.get('confirmed') == "true"

        dag = dagbag.get_dag(dag_id)
        execution_date = pendulum.parse(execution_date)
        start_date = execution_date
        end_date = execution_date

        return self._clear_dag_tis(dag, start_date, end_date, origin,
                                   recursive=True, confirmed=confirmed)

<<<<<<< HEAD

    @expose('/dagrun_cancel', methods=['POST', 'GET'])
    @has_dag_access(can_dag_edit=True)
    @has_access
    @action_logging
    def dagrun_cancel(self):
        dag_id = request.args.get('dag_id')
        origin = request.args.get('origin') or "/"
        confirmed = request.form.get('confirmed') == "true"

        dag = dagbag.get_dag(dag_id)

        return self._clear_dag_tis(dag, None, None, origin,
                                   recursive=True, confirmed=confirmed, cancel=True)


    @expose('/blocked')
=======
    @expose('/blocked', methods=['POST'])
>>>>>>> 6416d898
    @has_access
    @provide_session
    def blocked(self, session=None):
        allowed_dag_ids = appbuilder.sm.get_accessible_dag_ids()

        if 'all_dags' in allowed_dag_ids:
            allowed_dag_ids = [dag_id for dag_id, in session.query(models.DagModel.dag_id)]

        # Filter by post parameters
        selected_dag_ids = {
            unquote(dag_id) for dag_id in request.form.getlist('dag_ids') if dag_id
        }

        if selected_dag_ids:
            filter_dag_ids = selected_dag_ids.intersection(allowed_dag_ids)
        else:
            filter_dag_ids = allowed_dag_ids

        if not filter_dag_ids:
            return wwwutils.json_response([])

        DR = models.DagRun

        dags = (
            session.query(DR.dag_id, sqla.func.count(DR.id))
                   .filter(DR.state == State.RUNNING)
                   .filter(DR.dag_id.in_(filter_dag_ids))
                   .group_by(DR.dag_id)
        )

        payload = []
        for dag_id, active_dag_runs in dags:
            max_active_runs = 0
            dag = dagbag.get_dag(dag_id)
            if dag:
                # TODO: Make max_active_runs a column so we can query for it directly
                max_active_runs = dag.max_active_runs
            payload.append({
                'dag_id': dag_id,
                'active_dag_run': active_dag_runs,
                'max_active_runs': max_active_runs,
            })
        return wwwutils.json_response(payload)

    def _mark_dagrun_state_as_failed(self, dag_id, execution_date, confirmed, origin):
        if not execution_date:
            flash('Invalid execution date', 'error')
            return redirect(origin)

        execution_date = pendulum.parse(execution_date)
        dag = dagbag.get_dag(dag_id)

        if not dag:
            flash('Cannot find DAG: {}'.format(dag_id), 'error')
            return redirect(origin)

        new_dag_state = set_dag_run_state_to_failed(dag, execution_date, commit=confirmed)

        if confirmed:
            flash('Marked failed on {} task instances'.format(len(new_dag_state)))
            return redirect(origin)

        else:
            details = '\n'.join([str(t) for t in new_dag_state])

            response = self.render_template(
                'airflow/confirm.html',
                message=("Here's the list of task instances you are about to mark as failed"),
                details=details)

            return response

    def _mark_dagrun_state_as_success(self, dag_id, execution_date, confirmed, origin):
        if not execution_date:
            flash('Invalid execution date', 'error')
            return redirect(origin)

        execution_date = pendulum.parse(execution_date)
        dag = dagbag.get_dag(dag_id)

        if not dag:
            flash('Cannot find DAG: {}'.format(dag_id), 'error')
            return redirect(origin)

        new_dag_state = set_dag_run_state_to_success(dag, execution_date,
                                                     commit=confirmed)

        if confirmed:
            flash('Marked success on {} task instances'.format(len(new_dag_state)))
            return redirect(origin)

        else:
            details = '\n'.join([str(t) for t in new_dag_state])

            response = self.render_template(
                'airflow/confirm.html',
                message=("Here's the list of task instances you are about to mark as success"),
                details=details)

            return response

    @expose('/dagrun_failed', methods=['POST'])
    @has_dag_access(can_dag_edit=True)
    @has_access
    @action_logging
    def dagrun_failed(self):
        dag_id = request.form.get('dag_id')
        execution_date = request.form.get('execution_date')
        confirmed = request.form.get('confirmed') == 'true'
        origin = get_safe_url(request.form.get('origin'))
        return self._mark_dagrun_state_as_failed(dag_id, execution_date,
                                                 confirmed, origin)

    @expose('/dagrun_success', methods=['POST'])
    @has_dag_access(can_dag_edit=True)
    @has_access
    @action_logging
    def dagrun_success(self):
        dag_id = request.form.get('dag_id')
        execution_date = request.form.get('execution_date')
        confirmed = request.form.get('confirmed') == 'true'
        origin = get_safe_url(request.form.get('origin'))
        return self._mark_dagrun_state_as_success(dag_id, execution_date,
                                                  confirmed, origin)

    def _mark_task_instance_state(self, dag_id, task_id, origin, execution_date,
                                  confirmed, upstream, downstream,
                                  future, past, state):
        dag = dagbag.get_dag(dag_id)
        task = dag.get_task(task_id)
        task.dag = dag

        execution_date = pendulum.parse(execution_date)

        if not dag:
            flash("Cannot find DAG: {}".format(dag_id))
            return redirect(origin)

        if not task:
            flash("Cannot find task {} in DAG {}".format(task_id, dag.dag_id))
            return redirect(origin)

        from airflow.api.common.experimental.mark_tasks import set_state

        if confirmed:
            altered = set_state(tasks=[task], execution_date=execution_date,
                                upstream=upstream, downstream=downstream,
                                future=future, past=past, state=state,
                                commit=True)

            flash("Marked {} on {} task instances".format(state, len(altered)))
            return redirect(origin)

        to_be_altered = set_state(tasks=[task], execution_date=execution_date,
                                  upstream=upstream, downstream=downstream,
                                  future=future, past=past, state=state,
                                  commit=False)

        details = "\n".join([str(t) for t in to_be_altered])

        response = self.render_template(
            "airflow/confirm.html",
            message=("Here's the list of task instances you are about to mark as {}:".format(state)),
            details=details)

        return response

    @expose('/failed', methods=['POST'])
    @has_dag_access(can_dag_edit=True)
    @has_access
    @action_logging
    def failed(self):
        dag_id = request.form.get('dag_id')
        task_id = request.form.get('task_id')
        origin = get_safe_url(request.form.get('origin'))
        execution_date = request.form.get('execution_date')

        confirmed = request.form.get('confirmed') == "true"
        upstream = request.form.get('failed_upstream') == "true"
        downstream = request.form.get('failed_downstream') == "true"
        future = request.form.get('failed_future') == "true"
        past = request.form.get('failed_past') == "true"

        return self._mark_task_instance_state(dag_id, task_id, origin, execution_date,
                                              confirmed, upstream, downstream,
                                              future, past, State.FAILED)

    @expose('/success', methods=['POST'])
    @has_dag_access(can_dag_edit=True)
    @has_access
    @action_logging
    def success(self):
        dag_id = request.form.get('dag_id')
        task_id = request.form.get('task_id')
        origin = get_safe_url(request.form.get('origin'))
        execution_date = request.form.get('execution_date')

        confirmed = request.form.get('confirmed') == "true"
        upstream = request.form.get('success_upstream') == "true"
        downstream = request.form.get('success_downstream') == "true"
        future = request.form.get('success_future') == "true"
        past = request.form.get('success_past') == "true"

        return self._mark_task_instance_state(dag_id, task_id, origin, execution_date,
                                              confirmed, upstream, downstream,
                                              future, past, State.SUCCESS)

    @expose('/tree')
    @has_dag_access(can_dag_read=True)
    @has_access
    @gzipped
    @action_logging
    @provide_session
    def tree(self, session=None):
        dag_id = request.args.get('dag_id')
        blur = conf.getboolean('webserver', 'demo_mode')
        dag = dagbag.get_dag(dag_id)
        if not dag:
            flash('DAG "{0}" seems to be missing.'.format(dag_id), "error")
            return redirect(url_for('Airflow.index'))

        root = request.args.get('root')
        if root:
            dag = dag.sub_dag(
                task_regex=root,
                include_downstream=False,
                include_upstream=True)

        base_date = request.args.get('base_date')
        num_runs = request.args.get('num_runs')
        if num_runs:
            num_runs = int(num_runs)
        else:
            num_runs = conf.getint('webserver', 'default_dag_run_display_number')

        if base_date:
            base_date = timezone.parse(base_date)
        else:
            base_date = dag.latest_execution_date or timezone.utcnow()

        DR = models.DagRun
        dag_runs = (
            session.query(DR)
            .filter(
                DR.dag_id == dag.dag_id,
                DR.execution_date <= base_date)
            .order_by(DR.execution_date.desc())
            .limit(num_runs)
            .all()
        )
        dag_runs = {
            dr.execution_date: alchemy_to_dict(dr) for dr in dag_runs
        }

        dates = sorted(list(dag_runs.keys()))
        max_date = max(dates) if dates else None
        min_date = min(dates) if dates else None

        tis = dag.get_task_instances(
            start_date=min_date, end_date=base_date, session=session)
        task_instances = {}
        for ti in tis:
            task_instances[(ti.task_id, ti.execution_date)] = ti

        expanded = set()
        # The default recursion traces every path so that tree view has full
        # expand/collapse functionality. After 5,000 nodes we stop and fall
        # back on a quick DFS search for performance. See PR #320.
        node_count = [0]
        node_limit = 5000 / max(1, len(dag.leaves))

        def encode_ti(ti):
            if not ti:
                return None

            # NOTE: order of entry is important here because client JS relies on it for
            # tree node reconstruction. Remember to change JS code in tree.html
            # whenever order is altered.
            data = [
                ti.state,
                ti.try_number,
                None,  # start_ts
                None,  # duration
            ]

            if ti.start_date:
                # round to seconds to reduce payload size
                if six.PY2:
                    data[2] = int(pendulum.instance(ti.start_date).timestamp())
                else:
                    data[2] = int(ti.start_date.timestamp())
                if ti.duration is not None:
                    data[3] = int(ti.duration)

            return data

        def recurse_nodes(task, visited):
            node_count[0] += 1
            visited.add(task)
            task_id = task.task_id

            node = {
                'name': task.task_id,
                'instances': [
                    encode_ti(task_instances.get((task_id, d)))
                    for d in dates
                ],
                'num_dep': len(task.downstream_list),
                'operator': task.task_type,
                'retries': task.retries,
                'owner': task.owner,
                'ui_color': task.ui_color,
            }

            if task.downstream_list:
                children = [
                    recurse_nodes(t, visited) for t in task.downstream_list
                    if node_count[0] < node_limit or t not in visited]

                # D3 tree uses children vs _children to define what is
                # expanded or not. The following block makes it such that
                # repeated nodes are collapsed by default.
                if task.task_id not in expanded:
                    children_key = 'children'
                    expanded.add(task.task_id)
                else:
                    children_key = "_children"
                node[children_key] = children

            if task.depends_on_past:
                node['depends_on_past'] = task.depends_on_past
            if task.start_date:
                # round to seconds to reduce payload size
                if six.PY2:
                    node['start_ts'] = int(pendulum.instance(task.start_date).timestamp())
                else:
                    node['start_ts'] = int(task.start_date.timestamp())
                if task.end_date:
                    # round to seconds to reduce payload size
                    if six.PY2:
                        node['end_ts'] = int(pendulum.instance(task.end_date).timestamp())
                    else:
                        node['end_ts'] = int(task.end_date.timestamp())
            if task.extra_links:
                node['extra_links'] = task.extra_links
            return node

        data = {
            'name': '[DAG]',
            'children': [recurse_nodes(t, set()) for t in dag.roots],
            'instances': [
                dag_runs.get(d) or {'execution_date': d.isoformat()}
                for d in dates
            ],
        }

        form = DateTimeWithNumRunsForm(data={'base_date': max_date,
                                             'num_runs': num_runs})
        external_logs = conf.get('elasticsearch', 'frontend')
        doc_md = wwwutils.wrapped_markdown(getattr(dag, 'doc_md', None), css_class='dag-doc')

        # avoid spaces to reduce payload size
        data = htmlsafe_json_dumps(data, separators=(',', ':'))

        return self.render_template(
            'airflow/tree.html',
            operators=sorted({op.task_type: op for op in dag.tasks}.values(),
                             key=lambda x: x.task_type),
            root=root,
            form=form,
            dag=dag,
            doc_md=doc_md,
            data=data,
            blur=blur, num_runs=num_runs,
            show_external_logs=bool(external_logs))

    @expose('/graph')
    @has_dag_access(can_dag_read=True)
    @has_access
    @gzipped
    @action_logging
    @provide_session
    def graph(self, session=None):
        dag_id = request.args.get('dag_id')
        blur = conf.getboolean('webserver', 'demo_mode')
        dag = dagbag.get_dag(dag_id)
        if not dag:
            flash('DAG "{0}" seems to be missing.'.format(dag_id), "error")
            return redirect(url_for('Airflow.index'))

        root = request.args.get('root')
        if root:
            dag = dag.sub_dag(
                task_regex=root,
                include_upstream=True,
                include_downstream=False)

        arrange = request.args.get('arrange', dag.orientation)

        nodes = []
        edges = []
        for task in dag.tasks:
            nodes.append({
                'id': task.task_id,
                'value': {
                    'label': task.task_id,
                    'labelStyle': "fill:{0};".format(task.ui_fgcolor),
                    'style': "fill:{0};".format(task.ui_color),
                    'rx': 5,
                    'ry': 5,
                }
            })

        def get_downstream(task):
            for t in task.downstream_list:
                edge = {
                    'source_id': task.task_id,
                    'target_id': t.task_id,
                }
                if edge not in edges:
                    edges.append(edge)
                    get_downstream(t)

        for t in dag.roots:
            get_downstream(t)

        dt_nr_dr_data = get_date_time_num_runs_dag_runs_form_data(request, session, dag)
        dt_nr_dr_data['arrange'] = arrange
        dttm = dt_nr_dr_data['dttm']

        class GraphForm(DateTimeWithNumRunsWithDagRunsForm):
            arrange = SelectField("Layout", choices=(
                ('LR', "Left->Right"),
                ('RL', "Right->Left"),
                ('TB', "Top->Bottom"),
                ('BT', "Bottom->Top"),
            ))

        form = GraphForm(data=dt_nr_dr_data)
        form.execution_date.choices = dt_nr_dr_data['dr_choices']

        task_instances = {
            ti.task_id: alchemy_to_dict(ti)
            for ti in dag.get_task_instances(dttm, dttm, session=session)}
        tasks = {
            t.task_id: {
                'dag_id': t.dag_id,
                'task_type': t.task_type,
                'extra_links': t.extra_links,
            }
            for t in dag.tasks}
        if not tasks:
            flash("No tasks found", "error")
        session.commit()
        doc_md = wwwutils.wrapped_markdown(getattr(dag, 'doc_md', None), css_class='dag-doc')

        external_logs = conf.get('elasticsearch', 'frontend')
        return self.render_template(
            'airflow/graph.html',
            dag=dag,
            form=form,
            width=request.args.get('width', "100%"),
            height=request.args.get('height', "800"),
            execution_date=dttm.isoformat(),
            state_token=wwwutils.state_token(dt_nr_dr_data['dr_state']),
            doc_md=doc_md,
            arrange=arrange,
            operators=sorted({op.task_type: op for op in dag.tasks}.values(),
                             key=lambda x: x.task_type),
            blur=blur,
            root=root or '',
            task_instances=task_instances,
            tasks=tasks,
            nodes=nodes,
            edges=edges,
            show_external_logs=bool(external_logs))

    @expose('/duration')
    @has_dag_access(can_dag_read=True)
    @has_access
    @action_logging
    @provide_session
    def duration(self, session=None):
        default_dag_run = conf.getint('webserver', 'default_dag_run_display_number')
        dag_id = request.args.get('dag_id')
        dag = dagbag.get_dag(dag_id)
        base_date = request.args.get('base_date')
        num_runs = request.args.get('num_runs')
        num_runs = int(num_runs) if num_runs else default_dag_run

        if dag is None:
            flash('DAG "{0}" seems to be missing.'.format(dag_id), "error")
            return redirect(url_for('Airflow.index'))

        if base_date:
            base_date = pendulum.parse(base_date)
        else:
            base_date = dag.latest_execution_date or timezone.utcnow()

        dates = dag.date_range(base_date, num=-abs(num_runs))
        min_date = dates[0] if dates else timezone.utc_epoch()

        root = request.args.get('root')
        if root:
            dag = dag.sub_dag(
                task_regex=root,
                include_upstream=True,
                include_downstream=False)

        chart_height = wwwutils.get_chart_height(dag)
        chart = nvd3.lineChart(
            name="lineChart", x_is_date=True, height=chart_height, width="1200")
        cum_chart = nvd3.lineChart(
            name="cumLineChart", x_is_date=True, height=chart_height, width="1200")

        y = defaultdict(list)
        x = defaultdict(list)
        cum_y = defaultdict(list)

        tis = dag.get_task_instances(
            start_date=min_date, end_date=base_date, session=session)
        TF = TaskFail
        ti_fails = (
            session.query(TF)
                   .filter(TF.dag_id == dag.dag_id,  # noqa
                           TF.execution_date >= min_date,
                           TF.execution_date <= base_date,
                           TF.task_id.in_([t.task_id for t in dag.tasks]))
                   .all()  # noqa
        )

        fails_totals = defaultdict(int)
        for tf in ti_fails:
            dict_key = (tf.dag_id, tf.task_id, tf.execution_date)
            if tf.duration:
                fails_totals[dict_key] += tf.duration

        for ti in tis:
            if ti.duration:
                dttm = wwwutils.epoch(ti.execution_date)
                x[ti.task_id].append(dttm)
                y[ti.task_id].append(float(ti.duration))
                fails_dict_key = (ti.dag_id, ti.task_id, ti.execution_date)
                fails_total = fails_totals[fails_dict_key]
                cum_y[ti.task_id].append(float(ti.duration + fails_total))

        # determine the most relevant time unit for the set of task instance
        # durations for the DAG
        y_unit = infer_time_unit([d for t in y.values() for d in t])
        cum_y_unit = infer_time_unit([d for t in cum_y.values() for d in t])
        # update the y Axis on both charts to have the correct time units
        chart.create_y_axis('yAxis', format='.02f', custom_format=False,
                            label='Duration ({})'.format(y_unit))
        chart.axislist['yAxis']['axisLabelDistance'] = '-15'
        cum_chart.create_y_axis('yAxis', format='.02f', custom_format=False,
                                label='Duration ({})'.format(cum_y_unit))
        cum_chart.axislist['yAxis']['axisLabelDistance'] = '-15'

        for task in dag.tasks:
            if x[task.task_id]:
                chart.add_serie(name=task.task_id, x=x[task.task_id],
                                y=scale_time_units(y[task.task_id], y_unit))
                cum_chart.add_serie(name=task.task_id, x=x[task.task_id],
                                    y=scale_time_units(cum_y[task.task_id],
                                                       cum_y_unit))

        dates = sorted(list({ti.execution_date for ti in tis}))
        max_date = max([ti.execution_date for ti in tis]) if dates else None

        session.commit()

        form = DateTimeWithNumRunsForm(data={'base_date': max_date,
                                             'num_runs': num_runs})
        chart.buildcontent()
        cum_chart.buildcontent()
        s_index = cum_chart.htmlcontent.rfind('});')
        cum_chart.htmlcontent = (cum_chart.htmlcontent[:s_index] +
                                 "$( document ).trigger('chartload')" +
                                 cum_chart.htmlcontent[s_index:])

        return self.render_template(
            'airflow/duration_chart.html',
            dag=dag,
            demo_mode=conf.getboolean('webserver', 'demo_mode'),
            root=root,
            form=form,
            chart=Markup(chart.htmlcontent),
            cum_chart=Markup(cum_chart.htmlcontent),
        )

    @expose('/tries')
    @has_dag_access(can_dag_read=True)
    @has_access
    @action_logging
    @provide_session
    def tries(self, session=None):
        default_dag_run = conf.getint('webserver', 'default_dag_run_display_number')
        dag_id = request.args.get('dag_id')
        dag = dagbag.get_dag(dag_id)
        base_date = request.args.get('base_date')
        num_runs = request.args.get('num_runs')
        num_runs = int(num_runs) if num_runs else default_dag_run

        if base_date:
            base_date = pendulum.parse(base_date)
        else:
            base_date = dag.latest_execution_date or timezone.utcnow()

        dates = dag.date_range(base_date, num=-abs(num_runs))
        min_date = dates[0] if dates else timezone.utc_epoch()

        root = request.args.get('root')
        if root:
            dag = dag.sub_dag(
                task_regex=root,
                include_upstream=True,
                include_downstream=False)

        chart_height = wwwutils.get_chart_height(dag)
        chart = nvd3.lineChart(
            name="lineChart", x_is_date=True, y_axis_format='d', height=chart_height,
            width="1200")

        for task in dag.tasks:
            y = []
            x = []
            for ti in task.get_task_instances(start_date=min_date,
                                              end_date=base_date,
                                              session=session):
                dttm = wwwutils.epoch(ti.execution_date)
                x.append(dttm)
                # y value should reflect completed tries to have a 0 baseline.
                y.append(ti.prev_attempted_tries)
            if x:
                chart.add_serie(name=task.task_id, x=x, y=y)

        tis = dag.get_task_instances(
            start_date=min_date, end_date=base_date, session=session)
        tries = sorted(list({ti.try_number for ti in tis}))
        max_date = max([ti.execution_date for ti in tis]) if tries else None

        session.commit()

        form = DateTimeWithNumRunsForm(data={'base_date': max_date,
                                             'num_runs': num_runs})

        chart.buildcontent()

        return self.render_template(
            'airflow/chart.html',
            dag=dag,
            demo_mode=conf.getboolean('webserver', 'demo_mode'),
            root=root,
            form=form,
            chart=Markup(chart.htmlcontent),
        )

    @expose('/landing_times')
    @has_dag_access(can_dag_read=True)
    @has_access
    @action_logging
    @provide_session
    def landing_times(self, session=None):
        default_dag_run = conf.getint('webserver', 'default_dag_run_display_number')
        dag_id = request.args.get('dag_id')
        dag = dagbag.get_dag(dag_id)
        base_date = request.args.get('base_date')
        num_runs = request.args.get('num_runs')
        num_runs = int(num_runs) if num_runs else default_dag_run

        if base_date:
            base_date = pendulum.parse(base_date)
        else:
            base_date = dag.latest_execution_date or timezone.utcnow()

        dates = dag.date_range(base_date, num=-abs(num_runs))
        min_date = dates[0] if dates else timezone.utc_epoch()

        root = request.args.get('root')
        if root:
            dag = dag.sub_dag(
                task_regex=root,
                include_upstream=True,
                include_downstream=False)

        chart_height = wwwutils.get_chart_height(dag)
        chart = nvd3.lineChart(
            name="lineChart", x_is_date=True, height=chart_height, width="1200")
        y = {}
        x = {}
        for task in dag.tasks:
            task_id = task.task_id
            y[task_id] = []
            x[task_id] = []
            for ti in task.get_task_instances(start_date=min_date, end_date=base_date):
                ts = ti.execution_date
                if dag.schedule_interval and dag.following_schedule(ts):
                    ts = dag.following_schedule(ts)
                if ti.end_date:
                    dttm = wwwutils.epoch(ti.execution_date)
                    secs = (ti.end_date - ts).total_seconds()
                    x[task_id].append(dttm)
                    y[task_id].append(secs)

        # determine the most relevant time unit for the set of landing times
        # for the DAG
        y_unit = infer_time_unit([d for t in y.values() for d in t])
        # update the y Axis to have the correct time units
        chart.create_y_axis('yAxis', format='.02f', custom_format=False,
                            label='Landing Time ({})'.format(y_unit))
        chart.axislist['yAxis']['axisLabelDistance'] = '-15'
        for task in dag.tasks:
            if x[task.task_id]:
                chart.add_serie(name=task.task_id, x=x[task.task_id],
                                y=scale_time_units(y[task.task_id], y_unit))

        tis = dag.get_task_instances(
            start_date=min_date, end_date=base_date, session=session)
        dates = sorted(list({ti.execution_date for ti in tis}))
        max_date = max([ti.execution_date for ti in tis]) if dates else None

        session.commit()

        form = DateTimeWithNumRunsForm(data={'base_date': max_date,
                                             'num_runs': num_runs})
        chart.buildcontent()
        return self.render_template(
            'airflow/chart.html',
            dag=dag,
            chart=Markup(chart.htmlcontent),
            height=str(chart_height + 100) + "px",
            demo_mode=conf.getboolean('webserver', 'demo_mode'),
            root=root,
            form=form,
        )

    @expose('/paused', methods=['POST'])
    @has_dag_access(can_dag_edit=True)
    @has_access
    @action_logging
    @provide_session
    def paused(self, session=None):
        dag_id = request.args.get('dag_id')
        is_paused = True if request.args.get('is_paused') == 'false' else False
        models.DagModel.get_dagmodel(dag_id).set_is_paused(
            is_paused=is_paused,
            store_serialized_dags=STORE_SERIALIZED_DAGS)
        return "OK"

    @expose('/refresh', methods=['POST'])
    @has_dag_access(can_dag_edit=True)
    @has_access
    @action_logging
    @provide_session
    def refresh(self, session=None):
        DagModel = models.DagModel
        dag_id = request.values.get('dag_id')
        orm_dag = session.query(
            DagModel).filter(DagModel.dag_id == dag_id).first()

        if orm_dag:
            orm_dag.last_expired = timezone.utcnow()
            session.merge(orm_dag)
        session.commit()

        dag = dagbag.get_dag(dag_id)
        # sync dag permission
        appbuilder.sm.sync_perm_for_dag(dag_id, dag.access_control)

        flash("DAG [{}] is now fresh as a daisy".format(dag_id))
        return redirect(request.referrer)

    @expose('/gantt')
    @has_dag_access(can_dag_read=True)
    @has_access
    @action_logging
    @provide_session
    def gantt(self, session=None):
        dag_id = request.args.get('dag_id')
        dag = dagbag.get_dag(dag_id)
        demo_mode = conf.getboolean('webserver', 'demo_mode')

        root = request.args.get('root')
        if root:
            dag = dag.sub_dag(
                task_regex=root,
                include_upstream=True,
                include_downstream=False)

        dt_nr_dr_data = get_date_time_num_runs_dag_runs_form_data(request, session, dag)
        dttm = dt_nr_dr_data['dttm']

        form = DateTimeWithNumRunsWithDagRunsForm(data=dt_nr_dr_data)
        form.execution_date.choices = dt_nr_dr_data['dr_choices']

        tis = [
            ti for ti in dag.get_task_instances(dttm, dttm, session=session)
            if ti.start_date and ti.state]
        tis = sorted(tis, key=lambda ti: ti.start_date)
        TF = TaskFail
        ti_fails = list(itertools.chain(*[(
            session
            .query(TF)
            .filter(TF.dag_id == ti.dag_id,
                    TF.task_id == ti.task_id,
                    TF.execution_date == ti.execution_date)
            .all()
        ) for ti in tis]))

        # determine bars to show in the gantt chart
        # all reschedules of one attempt are combinded into one bar
        gantt_bar_items = []

        tasks = []
        for ti in tis:
            end_date = ti.end_date or timezone.utcnow()
            # prev_attempted_tries will reflect the currently running try_number
            # or the try_number of the last complete run
            # https://issues.apache.org/jira/browse/AIRFLOW-2143
            try_count = ti.prev_attempted_tries
            gantt_bar_items.append((ti.task_id, ti.start_date, end_date, ti.state, try_count))
            d = alchemy_to_dict(ti)
            d['extraLinks'] = dag.get_task(ti.task_id).extra_links
            tasks.append(d)

        tf_count = 0
        try_count = 1
        prev_task_id = ""
        for tf in ti_fails:
            end_date = tf.end_date or timezone.utcnow()
            start_date = tf.start_date or end_date
            if tf_count != 0 and tf.task_id == prev_task_id:
                try_count = try_count + 1
            else:
                try_count = 1
            prev_task_id = tf.task_id
            gantt_bar_items.append((tf.task_id, start_date, end_date, State.FAILED, try_count))
            tf_count = tf_count + 1
            task = dag.get_task(tf.task_id)
            d = alchemy_to_dict(tf)
            d['state'] = State.FAILED
            d['operator'] = task.task_type
            d['try_number'] = try_count
            d['extraLinks'] = task.extra_links
            tasks.append(d)

        data = {
            'taskNames': [ti.task_id for ti in tis],
            'tasks': tasks,
            'height': len(tis) * 25 + 25,
        }

        session.commit()

        return self.render_template(
            'airflow/gantt.html',
            dag=dag,
            execution_date=dttm.isoformat(),
            form=form,
            data=data,
            base_date='',
            demo_mode=demo_mode,
            root=root,
        )

    @expose('/extra_links')
    @has_dag_access(can_dag_read=True)
    @has_access
    @action_logging
    def extra_links(self):
        """
        A restful endpoint that returns external links for a given Operator

        It queries the operator that sent the request for the links it wishes
        to provide for a given external link name.

        API: GET
        Args: dag_id: The id of the dag containing the task in question
              task_id: The id of the task in question
              execution_date: The date of execution of the task
              link_name: The name of the link reference to find the actual URL for

        Returns:
            200: {url: <url of link>, error: None} - returned when there was no problem
                finding the URL
            404: {url: None, error: <error message>} - returned when the operator does
                not return a URL
        """
        dag_id = request.args.get('dag_id')
        task_id = request.args.get('task_id')
        execution_date = request.args.get('execution_date')
        link_name = request.args.get('link_name')
        dttm = airflow.utils.timezone.parse(execution_date)
        dag = dagbag.get_dag(dag_id)

        if not dag or task_id not in dag.task_ids:
            response = jsonify(
                {'url': None,
                 'error': "can't find dag {dag} or task_id {task_id}".format(
                     dag=dag,
                     task_id=task_id
                 )}
            )
            response.status_code = 404
            return response

        task = dag.get_task(task_id)

        try:
            url = task.get_extra_links(dttm, link_name)
        except ValueError as err:
            response = jsonify({'url': None, 'error': str(err)})
            response.status_code = 404
            return response
        if url:
            response = jsonify({'error': None, 'url': url})
            response.status_code = 200
            return response
        else:
            response = jsonify(
                {'url': None, 'error': 'No URL found for {dest}'.format(dest=link_name)})
            response.status_code = 404
            return response

    @expose('/object/task_instances')
    @has_dag_access(can_dag_read=True)
    @has_access
    @action_logging
    @provide_session
    def task_instances(self, session=None):
        dag_id = request.args.get('dag_id')
        dag = dagbag.get_dag(dag_id)

        dttm = request.args.get('execution_date')
        if dttm:
            dttm = pendulum.parse(dttm)
        else:
            return "Error: Invalid execution_date"

        task_instances = {
            ti.task_id: alchemy_to_dict(ti)
            for ti in dag.get_task_instances(dttm, dttm, session=session)}

        return json.dumps(task_instances)


class VersionView(AirflowBaseView):
    default_view = 'version'

    @expose('/version')
    @has_access
    def version(self):
        try:
            airflow_version = airflow.__version__
        except Exception as e:
            airflow_version = None
            logging.error(e)

        # Get the Git repo and git hash
        git_version = None
        try:
            with open(os.path.join(*[settings.AIRFLOW_HOME,
                                   'airflow', 'git_version'])) as f:
                git_version = f.readline()
        except Exception as e:
            logging.error(e)

        # Render information
        title = "Version Info"
        return self.render_template(
            'airflow/version.html',
            title=title,
            airflow_version=airflow_version,
            git_version=git_version)


class ConfigurationView(AirflowBaseView):
    default_view = 'conf'

    @expose('/configuration')
    @has_access
    def conf(self):
        raw = request.args.get('raw') == "true"
        title = "Airflow Configuration"
        subtitle = configuration.AIRFLOW_CONFIG
        # Don't show config when expose_config variable is False in airflow config
        if conf.getboolean("webserver", "expose_config"):
            with open(configuration.AIRFLOW_CONFIG, 'r') as f:
                config = f.read()
            table = [(section, key, value, source)
                     for section, parameters in conf.as_dict(True, True).items()
                     for key, (value, source) in parameters.items()]
        else:
            config = (
                "# Your Airflow administrator chose not to expose the "
                "configuration, most likely for security reasons.")
            table = None

        if raw:
            return Response(
                response=config,
                status=200,
                mimetype="application/text")
        else:
            code_html = Markup(highlight(
                config,
                lexers.IniLexer(),  # Lexer call
                HtmlFormatter(noclasses=True))
            )
            return self.render_template(
                'airflow/config.html',
                pre_subtitle=settings.HEADER + "  v" + airflow.__version__,
                code_html=code_html, title=title, subtitle=subtitle,
                table=table)


######################################################################################
#                                    ModelViews
######################################################################################

class DagFilter(BaseFilter):
    def apply(self, query, func): # noqa
        if appbuilder.sm.has_all_dags_access():
            return query
        filter_dag_ids = appbuilder.sm.get_accessible_dag_ids()
        return query.filter(self.model.dag_id.in_(filter_dag_ids))


class AirflowModelView(ModelView):
    list_widget = AirflowModelListWidget
    page_size = PAGE_SIZE

    CustomSQLAInterface = wwwutils.CustomSQLAInterface


class SlaMissModelView(AirflowModelView):
    route_base = '/slamiss'

    datamodel = AirflowModelView.CustomSQLAInterface(SlaMiss)

    base_permissions = ['can_list']

    list_columns = ['dag_id', 'task_id', 'execution_date', 'email_sent', 'timestamp']
    add_columns = ['dag_id', 'task_id', 'execution_date', 'email_sent', 'timestamp']
    edit_columns = ['dag_id', 'task_id', 'execution_date', 'email_sent', 'timestamp']
    search_columns = ['dag_id', 'task_id', 'email_sent', 'timestamp', 'execution_date']
    base_order = ('execution_date', 'desc')
    base_filters = [['dag_id', DagFilter, lambda: []]]

    formatters_columns = {
        'task_id': wwwutils.task_instance_link,
        'execution_date': wwwutils.datetime_f('execution_date'),
        'timestamp': wwwutils.datetime_f('timestamp'),
        'dag_id': wwwutils.dag_link,
    }


class XComModelView(AirflowModelView):
    route_base = '/xcom'

    datamodel = AirflowModelView.CustomSQLAInterface(XCom)

    base_permissions = ['can_list', 'can_delete']

    search_columns = ['key', 'value', 'timestamp', 'execution_date', 'task_id', 'dag_id']
    list_columns = ['key', 'value', 'timestamp', 'execution_date', 'task_id', 'dag_id']
    base_order = ('execution_date', 'desc')

    base_filters = [['dag_id', DagFilter, lambda: []]]

    formatters_columns = {
        'task_id': wwwutils.task_instance_link,
        'execution_date': wwwutils.datetime_f('execution_date'),
        'timestamp': wwwutils.datetime_f('timestamp'),
        'dag_id': wwwutils.dag_link,
    }

    @action('muldelete', 'Delete', "Are you sure you want to delete selected records?",
            single=False)
    def action_muldelete(self, items):
        self.datamodel.delete_all(items)
        self.update_redirect()
        return redirect(self.get_redirect())

    def pre_add(self, item):
        item.execution_date = timezone.make_aware(item.execution_date)
        item.value = XCom.serialize_value(item.value)

    def pre_update(self, item):
        item.execution_date = timezone.make_aware(item.execution_date)
        item.value = XCom.serialize_value(item.value)


class ConnectionModelView(AirflowModelView):
    route_base = '/connection'

    datamodel = AirflowModelView.CustomSQLAInterface(Connection)

    base_permissions = ['can_add', 'can_list', 'can_edit', 'can_delete']

    extra_fields = ['extra__jdbc__drv_path', 'extra__jdbc__drv_clsname',
                    'extra__google_cloud_platform__project',
                    'extra__google_cloud_platform__key_path',
                    'extra__google_cloud_platform__keyfile_dict',
                    'extra__google_cloud_platform__scope',
                    'extra__google_cloud_platform__num_retries',
                    'extra__grpc__auth_type',
                    'extra__grpc__credential_pem_file',
                    'extra__grpc__scopes']
    list_columns = ['conn_id', 'conn_type', 'host', 'port', 'is_encrypted',
                    'is_extra_encrypted']
    add_columns = edit_columns = ['conn_id', 'conn_type', 'host', 'schema',
                                  'login', 'password', 'port', 'extra'] + extra_fields
    add_form = edit_form = ConnectionForm
    add_template = 'airflow/conn_create.html'
    edit_template = 'airflow/conn_edit.html'

    base_order = ('conn_id', 'asc')

    @action('muldelete', 'Delete', 'Are you sure you want to delete selected records?',
            single=False)
    @has_dag_access(can_dag_edit=True)
    def action_muldelete(self, items):
        self.datamodel.delete_all(items)
        self.update_redirect()
        return redirect(self.get_redirect())

    def process_form(self, form, is_created):
        formdata = form.data
        if formdata['conn_type'] in ['jdbc', 'google_cloud_platform', 'grpc']:
            extra = {
                key: formdata[key]
                for key in self.extra_fields if key in formdata}
            form.extra.data = json.dumps(extra)

    def prefill_form(self, form, pk):
        try:
            d = json.loads(form.data.get('extra', '{}'))
        except Exception:
            d = {}

        if not hasattr(d, 'get'):
            logging.warning('extra field for {} is not iterable'.format(
                form.data.get('conn_id', '<unknown>')))
            return

        for field in self.extra_fields:
            value = d.get(field, '')
            if value:
                field = getattr(form, field)
                field.data = value


class PoolModelView(AirflowModelView):
    route_base = '/pool'

    datamodel = AirflowModelView.CustomSQLAInterface(models.Pool)

    base_permissions = ['can_add', 'can_list', 'can_edit', 'can_delete']

    list_columns = ['pool', 'slots', 'used_slots', 'queued_slots']
    add_columns = ['pool', 'slots', 'description']
    edit_columns = ['pool', 'slots', 'description']

    base_order = ('pool', 'asc')

    @action('muldelete', 'Delete', 'Are you sure you want to delete selected records?',
            single=False)
    def action_muldelete(self, items):
        if any(item.pool == models.Pool.DEFAULT_POOL_NAME for item in items):
            flash("default_pool cannot be deleted", 'error')
            self.update_redirect()
            return redirect(self.get_redirect())
        self.datamodel.delete_all(items)
        self.update_redirect()
        return redirect(self.get_redirect())

    def pool_link(attr):
        pool_id = attr.get('pool')
        if pool_id is not None:
            url = url_for('TaskInstanceModelView.list', _flt_3_pool=pool_id)
            return Markup("<a href='{url}'>{pool_id}</a>").format(url=url, pool_id=pool_id)
        else:
            return Markup('<span class="label label-danger">Invalid</span>')

    def fused_slots(attr):
        pool_id = attr.get('pool')
        used_slots = attr.get('used_slots')
        if pool_id is not None and used_slots is not None:
            url = url_for('TaskInstanceModelView.list', _flt_3_pool=pool_id, _flt_3_state='running')
            return Markup("<a href='{url}'>{used_slots}</a>").format(url=url, used_slots=used_slots)
        else:
            return Markup('<span class="label label-danger">Invalid</span>')

    def fqueued_slots(attr):
        pool_id = attr.get('pool')
        queued_slots = attr.get('queued_slots')
        if pool_id is not None and queued_slots is not None:
            url = url_for('TaskInstanceModelView.list', _flt_3_pool=pool_id, _flt_3_state='queued')
            return Markup("<a href='{url}'>{queued_slots}</a>").format(url=url, queued_slots=queued_slots)
        else:
            return Markup('<span class="label label-danger">Invalid</span>')

    formatters_columns = {
        'pool': pool_link,
        'used_slots': fused_slots,
        'queued_slots': fqueued_slots
    }

    validators_columns = {
        'pool': [validators.DataRequired()],
        'slots': [validators.NumberRange(min=-1)]
    }


class VariableModelView(AirflowModelView):
    route_base = '/variable'

    list_template = 'airflow/variable_list.html'
    edit_template = 'airflow/variable_edit.html'

    datamodel = AirflowModelView.CustomSQLAInterface(models.Variable)

    base_permissions = ['can_add', 'can_list', 'can_edit', 'can_delete', 'can_varimport']

    list_columns = ['key', 'val', 'is_encrypted']
    add_columns = ['key', 'val']
    edit_columns = ['key', 'val']
    search_columns = ['key', 'val']

    base_order = ('key', 'asc')

    def hidden_field_formatter(attr):
        key = attr.get('key')
        val = attr.get('val')
        if wwwutils.should_hide_value_for_key(key):
            return Markup('*' * 8)
        if val:
            return val
        else:
            return Markup('<span class="label label-danger">Invalid</span>')

    formatters_columns = {
        'val': hidden_field_formatter,
    }

    validators_columns = {
        'key': [validators.DataRequired()]
    }

    def prefill_form(self, form, id):
        if wwwutils.should_hide_value_for_key(form.key.data):
            form.val.data = '*' * 8

    @action('muldelete', 'Delete', 'Are you sure you want to delete selected records?',
            single=False)
    def action_muldelete(self, items):
        self.datamodel.delete_all(items)
        self.update_redirect()
        return redirect(self.get_redirect())

    @action('varexport', 'Export', '', single=False)
    def action_varexport(self, items):
        var_dict = {}
        d = json.JSONDecoder()
        for var in items:
            try:
                val = d.decode(var.val)
            except Exception:
                val = var.val
            var_dict[var.key] = val

        response = make_response(json.dumps(var_dict, sort_keys=True, indent=4))
        response.headers["Content-Disposition"] = "attachment; filename=variables.json"
        response.headers["Content-Type"] = "application/json; charset=utf-8"
        return response

    @expose('/varimport', methods=["POST"])
    @has_access
    @action_logging
    def varimport(self):
        try:
            out = request.files['file'].read()
            if not PY2 and isinstance(out, bytes):
                d = json.loads(out.decode('utf-8'))
            else:
                d = json.loads(out)
        except Exception:
            self.update_redirect()
            flash("Missing file or syntax error.", 'error')
            return redirect(self.get_redirect())
        else:
            suc_count = fail_count = 0
            for k, v in d.items():
                try:
                    models.Variable.set(k, v, serialize_json=isinstance(v, dict))
                except Exception as e:
                    logging.info('Variable import failed: {}'.format(repr(e)))
                    fail_count += 1
                else:
                    suc_count += 1
            flash("{} variable(s) successfully updated.".format(suc_count))
            if fail_count:
                flash("{} variable(s) failed to be updated.".format(fail_count), 'error')
            self.update_redirect()
            return redirect(self.get_redirect())


class JobModelView(AirflowModelView):
    route_base = '/job'

    datamodel = AirflowModelView.CustomSQLAInterface(jobs.BaseJob)

    base_permissions = ['can_list']

    list_columns = ['id', 'dag_id', 'state', 'job_type', 'start_date',
                    'end_date', 'latest_heartbeat',
                    'executor_class', 'hostname', 'unixname']
    search_columns = ['id', 'dag_id', 'state', 'job_type', 'start_date',
                      'end_date', 'latest_heartbeat', 'executor_class',
                      'hostname', 'unixname']

    base_order = ('start_date', 'desc')

    base_filters = [['dag_id', DagFilter, lambda: []]]

    formatters_columns = {
        'start_date': wwwutils.datetime_f('start_date'),
        'end_date': wwwutils.datetime_f('end_date'),
        'hostname': wwwutils.nobr_f('hostname'),
        'state': wwwutils.state_f,
        'latest_heartbeat': wwwutils.datetime_f('latest_heartbeat'),
    }


class DagRunModelView(AirflowModelView):
    route_base = '/dagrun'

    datamodel = AirflowModelView.CustomSQLAInterface(models.DagRun)

    base_permissions = ['can_list', 'can_add']

    add_columns = ['state', 'dag_id', 'execution_date', 'run_id', 'external_trigger', 'conf']
    list_columns = ['state', 'dag_id', 'execution_date', 'run_id', 'external_trigger', 'conf']
    search_columns = ['state', 'dag_id', 'execution_date', 'run_id', 'external_trigger', 'conf']

    base_order = ('execution_date', 'desc')

    base_filters = [['dag_id', DagFilter, lambda: []]]

    add_form = edit_form = DagRunForm

    formatters_columns = {
        'execution_date': wwwutils.datetime_f('execution_date'),
        'state': wwwutils.state_f,
        'start_date': wwwutils.datetime_f('start_date'),
        'dag_id': wwwutils.dag_link,
        'run_id': wwwutils.dag_run_link,
    }

    @action('muldelete', "Delete", "Are you sure you want to delete selected records?",
            single=False)
    @has_dag_access(can_dag_edit=True)
    @provide_session
    def action_muldelete(self, items, session=None):
        self.datamodel.delete_all(items)
        self.update_redirect()
        dirty_ids = []
        for item in items:
            dirty_ids.append(item.dag_id)
        return redirect(self.get_redirect())

    @action('set_running', "Set state to 'running'", '', single=False)
    @provide_session
    def action_set_running(self, drs, session=None):
        try:
            DR = models.DagRun
            count = 0
            dirty_ids = []
            for dr in session.query(DR).filter(
                    DR.id.in_([dagrun.id for dagrun in drs])).all():
                dirty_ids.append(dr.dag_id)
                count += 1
                dr.start_date = timezone.utcnow()
                dr.state = State.RUNNING
            session.commit()
            flash("{count} dag runs were set to running".format(count=count))
        except Exception as ex:
            flash(str(ex), 'error')
            flash('Failed to set state', 'error')
        return redirect(self.get_default_url())

    @action('set_failed', "Set state to 'failed'",
            "All running task instances would also be marked as failed, are you sure?",
            single=False)
    @provide_session
    def action_set_failed(self, drs, session=None):
        try:
            DR = models.DagRun
            count = 0
            dirty_ids = []
            altered_tis = []
            for dr in session.query(DR).filter(
                    DR.id.in_([dagrun.id for dagrun in drs])).all():
                dirty_ids.append(dr.dag_id)
                count += 1
                altered_tis += \
                    set_dag_run_state_to_failed(dagbag.get_dag(dr.dag_id),
                                                dr.execution_date,
                                                commit=True,
                                                session=session)
            altered_ti_count = len(altered_tis)
            flash(
                "{count} dag runs and {altered_ti_count} task instances "
                "were set to failed".format(count=count, altered_ti_count=altered_ti_count))
        except Exception:
            flash('Failed to set state', 'error')
        return redirect(self.get_default_url())

    @action('set_success', "Set state to 'success'",
            "All task instances would also be marked as success, are you sure?",
            single=False)
    @provide_session
    def action_set_success(self, drs, session=None):
        try:
            DR = models.DagRun
            count = 0
            dirty_ids = []
            altered_tis = []
            for dr in session.query(DR).filter(
                    DR.id.in_([dagrun.id for dagrun in drs])).all():
                dirty_ids.append(dr.dag_id)
                count += 1
                altered_tis += \
                    set_dag_run_state_to_success(dagbag.get_dag(dr.dag_id),
                                                 dr.execution_date,
                                                 commit=True,
                                                 session=session)
            altered_ti_count = len(altered_tis)
            flash(
                "{count} dag runs and {altered_ti_count} task instances "
                "were set to success".format(count=count, altered_ti_count=altered_ti_count))
        except Exception:
            flash('Failed to set state', 'error')
        return redirect(self.get_default_url())


class LogModelView(AirflowModelView):
    route_base = '/log'

    datamodel = AirflowModelView.CustomSQLAInterface(Log)

    base_permissions = ['can_list']

    list_columns = ['id', 'dttm', 'dag_id', 'task_id', 'event', 'execution_date',
                    'owner', 'extra']
    search_columns = ['dag_id', 'task_id', 'event', 'execution_date', 'owner', 'extra']

    base_order = ('dttm', 'desc')

    base_filters = [['dag_id', DagFilter, lambda: []]]

    formatters_columns = {
        'dttm': wwwutils.datetime_f('dttm'),
        'execution_date': wwwutils.datetime_f('execution_date'),
        'dag_id': wwwutils.dag_link,
    }


class TaskRescheduleModelView(AirflowModelView):
    """View to show records from Task Reschedule table"""
    route_base = '/taskreschedule'

    datamodel = AirflowModelView.CustomSQLAInterface(models.TaskReschedule)

    base_permissions = ['can_list']

    list_columns = ['id', 'dag_id', 'task_id', 'execution_date', 'try_number',
                    'start_date', 'end_date', 'duration', 'reschedule_date']

    search_columns = ['dag_id', 'task_id', 'execution_date', 'start_date', 'end_date',
                      'reschedule_date']

    base_order = ('id', 'desc')

    base_filters = [['dag_id', DagFilter, lambda: []]]

    def duration_f(attr):
        end_date = attr.get('end_date')
        duration = attr.get('duration')
        if end_date and duration:
            return timedelta(seconds=duration)

    formatters_columns = {
        'dag_id': wwwutils.dag_link,
        'task_id': wwwutils.task_instance_link,
        'start_date': wwwutils.datetime_f('start_date'),
        'end_date': wwwutils.datetime_f('end_date'),
        'execution_date': wwwutils.datetime_f('execution_date'),
        'reschedule_date': wwwutils.datetime_f('reschedule_date'),
        'duration': duration_f,
    }


class TaskInstanceModelView(AirflowModelView):
    route_base = '/taskinstance'

    datamodel = AirflowModelView.CustomSQLAInterface(models.TaskInstance)

    base_permissions = ['can_list']

    page_size = PAGE_SIZE

    list_columns = ['state', 'dag_id', 'task_id', 'execution_date', 'operator',
                    'start_date', 'end_date', 'duration', 'job_id', 'hostname',
                    'unixname', 'priority_weight', 'queue', 'queued_dttm', 'try_number',
                    'pool', 'log_url']

    order_columns = [item for item in list_columns if item not in ['try_number', 'log_url']]

    search_columns = ['state', 'dag_id', 'task_id', 'execution_date', 'hostname',
                      'queue', 'pool', 'operator', 'start_date', 'end_date']

    base_order = ('job_id', 'asc')

    base_filters = [['dag_id', DagFilter, lambda: []]]

    def log_url_formatter(attr):
        log_url = attr.get('log_url')
        return Markup(
            '<a href="{log_url}">'
            '    <span class="glyphicon glyphicon-book" aria-hidden="true">'
            '</span></a>').format(log_url=log_url)

    def duration_f(attr):
        end_date = attr.get('end_date')
        duration = attr.get('duration')
        if end_date and duration:
            return timedelta(seconds=duration)

    formatters_columns = {
        'log_url': log_url_formatter,
        'task_id': wwwutils.task_instance_link,
        'hostname': wwwutils.nobr_f('hostname'),
        'state': wwwutils.state_f,
        'execution_date': wwwutils.datetime_f('execution_date'),
        'start_date': wwwutils.datetime_f('start_date'),
        'end_date': wwwutils.datetime_f('end_date'),
        'queued_dttm': wwwutils.datetime_f('queued_dttm'),
        'dag_id': wwwutils.dag_link,
        'duration': duration_f,
    }

    @provide_session
    @action('clear', lazy_gettext('Clear'),
            lazy_gettext('Are you sure you want to clear the state of the selected task'
                         ' instance(s) and set their dagruns to the running state?'),
            single=False)
    def action_clear(self, tis, session=None):
        try:
            dag_to_tis = {}

            for ti in tis:
                dag = dagbag.get_dag(ti.dag_id)
                tis = dag_to_tis.setdefault(dag, [])
                tis.append(ti)

            for dag, tis in dag_to_tis.items():
                models.clear_task_instances(tis, session=session, dag=dag)

            for ti in tis:
                session.add(session.merge(ti))

            session.commit()
            flash("{0} task instances have been cleared".format(len(tis)))
            self.update_redirect()
            return redirect(self.get_redirect())

        except Exception:
            flash('Failed to clear task instances', 'error')

    @provide_session
    @action('cancel', lazy_gettext('Cancel'),
            lazy_gettext('Are you sure you want to cancel the state of the selected task'
                         ' instance(s)?'),
            single=False)
    def action_cancel(self, tis, session=None):
        try:
            dag_to_tis = {}

            for ti in tis:
                dag = dagbag.get_dag(ti.dag_id)
                tis = dag_to_tis.setdefault(dag, [])
                tis.append(ti)

            for dag, tis in dag_to_tis.items():
                models.cancel_task_instances(tis, session, dag=dag)

            for ti in tis:
                session.add(session.merge(ti))

            session.commit()
            flash("{0} task instances have been cancelled".format(len(tis)))
            self.update_redirect()
            return redirect(self.get_redirect())

        except Exception as ex:
            flash('Failed to clear task instances', 'error')



    @provide_session
    def set_task_instance_state(self, tis, target_state, session=None):
        try:
            count = len(tis)
            for ti in tis:
                ti.set_state(target_state, session=session)
            session.commit()
            flash("{count} task instances were set to '{target_state}'".format(
                count=count, target_state=target_state))
        except Exception:
            flash('Failed to set state', 'error')

    @action('set_running', "Set state to 'running'", '', single=False)
    @has_dag_access(can_dag_edit=True)
    def action_set_running(self, tis):
        self.set_task_instance_state(tis, State.RUNNING)
        self.update_redirect()
        return redirect(self.get_redirect())

    @action('set_failed', "Set state to 'failed'", '', single=False)
    @has_dag_access(can_dag_edit=True)
    def action_set_failed(self, tis):
        self.set_task_instance_state(tis, State.FAILED)
        self.update_redirect()
        return redirect(self.get_redirect())

    @action('set_success', "Set state to 'success'", '', single=False)
    @has_dag_access(can_dag_edit=True)
    def action_set_success(self, tis):
        self.set_task_instance_state(tis, State.SUCCESS)
        self.update_redirect()
        return redirect(self.get_redirect())

    @action('set_retry', "Set state to 'up_for_retry'", '', single=False)
    @has_dag_access(can_dag_edit=True)
    def action_set_retry(self, tis):
        self.set_task_instance_state(tis, State.UP_FOR_RETRY)
        self.update_redirect()
        return redirect(self.get_redirect())

    def get_one(self, id):
        """
        As a workaround for AIRFLOW-252, this method overrides Flask-Admin's
        ModelView.get_one().

        TODO: this method should be removed once the below bug is fixed on
        Flask-Admin side. https://github.com/flask-admin/flask-admin/issues/1226
        """
        task_id, dag_id, execution_date = iterdecode(id)  # noqa
        execution_date = pendulum.parse(execution_date)
        return self.session.query(self.model).get((task_id, dag_id, execution_date))


class DagModelView(AirflowModelView):
    route_base = '/dagmodel'

    datamodel = AirflowModelView.CustomSQLAInterface(models.DagModel)

    base_permissions = ['can_list', 'can_show']

    list_columns = ['dag_id', 'is_paused', 'last_scheduler_run',
                    'last_expired', 'scheduler_lock', 'fileloc', 'owners']

    formatters_columns = {
        'dag_id': wwwutils.dag_link
    }

    base_filters = [['dag_id', DagFilter, lambda: []]]

    def get_query(self):
        """
        Default filters for model
        """
        return (
            super(DagModelView, self).get_query()
                                     .filter(or_(models.DagModel.is_active,
                                                 models.DagModel.is_paused))
                                     .filter(~models.DagModel.is_subdag)
        )

    def get_count_query(self):
        """
        Default filters for model
        """
        return (
            super(DagModelView, self).get_count_query()
                                     .filter(models.DagModel.is_active)
                                     .filter(~models.DagModel.is_subdag)
        )

    @has_access
    @permission_name("list")
    @provide_session
    @expose('/autocomplete')
    def autocomplete(self, session=None):
        query = unquote(request.args.get('query', ''))

        if not query:
            wwwutils.json_response([])

        # Provide suggestions of dag_ids and owners
        dag_ids_query = session.query(DagModel.dag_id.label('item')).filter(
            ~DagModel.is_subdag, DagModel.is_active,
            DagModel.dag_id.ilike('%' + query + '%'))

        owners_query = session.query(func.distinct(DagModel.owners).label('item')).filter(
            ~DagModel.is_subdag, DagModel.is_active,
            DagModel.owners.ilike('%' + query + '%'))

        # Hide DAGs if not showing status: "all"
        status = flask_session.get(FILTER_STATUS_COOKIE)
        if status == 'active':
            dag_ids_query = dag_ids_query.filter(~DagModel.is_paused)
            owners_query = owners_query.filter(~DagModel.is_paused)
        elif status == 'paused':
            dag_ids_query = dag_ids_query.filter(DagModel.is_paused)
            owners_query = owners_query.filter(DagModel.is_paused)

        filter_dag_ids = appbuilder.sm.get_accessible_dag_ids()
        if 'all_dags' not in filter_dag_ids:
            dag_ids_query = dag_ids_query.filter(DagModel.dag_id.in_(filter_dag_ids))
            owners_query = owners_query.filter(DagModel.dag_id.in_(filter_dag_ids))

        payload = [row[0] for row in dag_ids_query.union(owners_query).limit(10).all()]

        return wwwutils.json_response(payload)<|MERGE_RESOLUTION|>--- conflicted
+++ resolved
@@ -1199,7 +1199,6 @@
         return self._clear_dag_tis(dag, start_date, end_date, origin,
                                    recursive=True, confirmed=confirmed)
 
-<<<<<<< HEAD
 
     @expose('/dagrun_cancel', methods=['POST', 'GET'])
     @has_dag_access(can_dag_edit=True)
@@ -1216,10 +1215,7 @@
                                    recursive=True, confirmed=confirmed, cancel=True)
 
 
-    @expose('/blocked')
-=======
     @expose('/blocked', methods=['POST'])
->>>>>>> 6416d898
     @has_access
     @provide_session
     def blocked(self, session=None):
