--- conflicted
+++ resolved
@@ -18,8 +18,4 @@
 # under the License.
 #
 
-<<<<<<< HEAD
-version = '1.10.12'
-=======
-version = '1.10.9.affirm8'
->>>>>>> 34880415
+version = '1.10.12.affirm1'